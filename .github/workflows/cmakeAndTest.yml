--- conflicted
+++ resolved
@@ -184,13 +184,8 @@
         -Doption_relaxed_dependencies=ON 
         -Denable_boost_serialization=ON
         -Dallmodules_activate=ON 
-        -Denable_warnings_basic=OFF 
-<<<<<<< HEAD
-        
-=======
-        -DCMAKE_INSTALL_PREFIX="${{github.workspace}}/install";
+        -Denable_warnings_basic=OFF ;
         ccache -s -M 100M
->>>>>>> 0a6bb0db
 
     - name: Build
       working-directory: ${{github.workspace}}/build
