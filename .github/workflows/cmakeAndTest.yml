--- conflicted
+++ resolved
@@ -59,11 +59,30 @@
         python -c "import MDAnalysis"
         python -c "import mdtraj"
       
+    - name: Install system boost
+      if: env.BUILD_TYPE != 'Debug'
+      run: |
+        sudo apt-get install -y libboost-serialization-dev
+    - name: Install boost with debug flags
+      if: env.BUILD_TYPE == 'Debug'
+      run: |
+        .ci/install.boost
+
+    - name: Install python packages needed for tests
+      run: |
+        python -m pip install --upgrade pip
+        pip install --user Cython
+        pip install --user numpy
+        pip install --user pytest
+        pip install --user six
+        pip install --user pandas
+        pip install --user mdtraj
+        pip install --user MDAnalysis
+        python -c "import MDAnalysis"
+        python -c "import mdtraj"
+      
     - name: Install MPI
-<<<<<<< HEAD
       if: ${{ matrix.mpi }}
-=======
->>>>>>> d1e3dd40
       run: |
         sudo apt-get install -y libopenmpi-dev openmpi-bin
         echo "OMPI_MCA_btl_base_warn_component_unused=0" >> $GITHUB_ENV
@@ -74,12 +93,18 @@
         pip install --user mpi4py
         python -c "import mpi4py"
       
+        pip install --user mpi4py
+        python -c "import mpi4py"
+      
     - name: Configure CMake
       # Configure CMake in a 'build' subdirectory. `CMAKE_BUILD_TYPE` is only required if you are using a single-configuration generator such as make.
       # See https://cmake.org/cmake/help/latest/variable/CMAKE_BUILD_TYPE.html?highlight=cmake_build_type
       #set up without warnings
       run: > 
         cmake -B ${{github.workspace}}/build 
+        -DCMAKE_BUILD_TYPE=${{env.BUILD_TYPE}}
+        -Dallmodules_activate=ON 
+        -Denable_boost_serialization=ON
         -DCMAKE_BUILD_TYPE=${{env.BUILD_TYPE}}
         -Dallmodules_activate=ON 
         -Denable_boost_serialization=ON
@@ -94,6 +119,8 @@
     #- name: Install
     #  run: cmake --install ${{github.workspace}}/build --config ${{env.BUILD_TYPE}}
     
+    # - name: set up environment for tests
+    #   run: echo "LD_LIBRARY_PATH=${{github.workspace}}/build/src:$LD_LIBRARY_PATH" >> $GITHUB_ENV
     # - name: set up environment for tests
     #   run: echo "LD_LIBRARY_PATH=${{github.workspace}}/build/src:$LD_LIBRARY_PATH" >> $GITHUB_ENV
           
