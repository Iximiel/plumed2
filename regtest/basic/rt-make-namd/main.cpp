--- conflicted
+++ resolved
@@ -40,11 +40,7 @@
 
   for(int step=0;step<10;step++){
   for(unsigned i=0;i<3*natoms;i++) all_positions[i]=i+step;
-<<<<<<< HEAD
-    const int*p=nullptr;
-=======
     const int* p=nullptr;
->>>>>>> f440f572
     int n=0;
     plumed->cmd("setStep",&step);
     plumed->cmd("prepareDependencies");
