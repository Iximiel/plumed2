--- conflicted
+++ resolved
@@ -62,17 +62,12 @@
 PLUMED_REGISTER_ACTION(MatrixTimesMatrix,"DISSIMILARITIES")
 
 void MatrixTimesMatrix::registerKeywords( Keywords& keys ) {
-<<<<<<< HEAD
-  ActionWithMatrix::registerKeywords(keys); keys.use("ARG"); keys.use("MASK");
-  keys.addFlag("SQUARED",false,"calculate the squares of the dissimilarities (this option cannot be used with MATRIX_PRODUCT)");
+  ActionWithMatrix::registerKeywords(keys);
+  keys.addInputKeyword("optional","MASK","matrix","a matrix that is used to used to determine which elements of the output matrix to compute"); 
   keys.addFlag("ELEMENTS_ON_DIAGONAL_ARE_ZERO",false,"set all diagonal elements to zero");
-  keys.setValueDescription("the product of the two input matrices");
-=======
-  ActionWithMatrix::registerKeywords(keys);
   keys.addInputKeyword("compulsory","ARG","matrix","the label of the two matrices from which the product is calculated");
   keys.addFlag("SQUARED",false,"calculate the squares of the dissimilarities (this option cannot be used with MATRIX_PRODUCT)");
   keys.setValueDescription("matrix","the product of the two input matrices");
->>>>>>> 2c1e52d9
 }
 
 MatrixTimesMatrix::MatrixTimesMatrix(const ActionOptions&ao):
