--- conflicted
+++ resolved
@@ -72,20 +72,12 @@
 
 
 void QuaternionBondProductMatrix::registerKeywords( Keywords& keys ) {
-<<<<<<< HEAD
-  ActionWithVector::registerKeywords(keys); keys.use("ARG");
-  keys.addOutputComponent("w","default","the real component of quaternion");
-  keys.addOutputComponent("i","default","the i component of the quaternion");
-  keys.addOutputComponent("j","default","the j component of the quaternion");
-  keys.addOutputComponent("k","default","the k component of the quaternion");
-=======
-  ActionWithMatrix::registerKeywords(keys);
+  ActionWithVector::registerKeywords(keys);
   keys.addInputKeyword("compulsory","ARG","vector/matrix","this action takes 8 arguments.  The first four should be the w,i,j and k components of a quaternion vector.  The second four should be contact matrix and the matrices should be the x, y and z components of the bond vectors");
   keys.addOutputComponent("w","default","matrix","the real component of quaternion");
   keys.addOutputComponent("i","default","matrix","the i component of the quaternion");
   keys.addOutputComponent("j","default","matrix","the j component of the quaternion");
   keys.addOutputComponent("k","default","matrix","the k component of the quaternion");
->>>>>>> 2c1e52d9
 }
 
 QuaternionBondProductMatrix::QuaternionBondProductMatrix(const ActionOptions&ao):
