--- conflicted
+++ resolved
@@ -60,11 +60,7 @@
                                const BinaryMap& derivsmap);
 public:
   // construct either a grid with the scaling function or the wavelet function, and its first derivative
-<<<<<<< HEAD
-  static std::unique_ptr<Grid> setupGrid(const unsigned order, unsigned gridsize, bool do_wavelet, const std::string& type);
-=======
-  static std::unique_ptr<Grid> setupGrid(const unsigned order, unsigned gridsize, bool use_mother_wavelet);
->>>>>>> 9dfb8523
+  static std::unique_ptr<Grid> setupGrid(const unsigned order, unsigned gridsize, bool use_mother_wavelet, const std::string& type);
 };
 
 
