--- conflicted
+++ resolved
@@ -76,13 +76,8 @@
   bias_cutoff_active_(false),
   bias_cutoff_value_(0.0),
   bias_current_max_value(0.0),
-<<<<<<< HEAD
-  bias_cutoff_swfunc_pntr_(NULL),
   calc_reweightfactor_(false),
   optimization_threshold_(0.0)
-=======
-  calc_reweightfactor_(false)
->>>>>>> 848096ca
 {
   log.printf("  VES bias, please read and cite ");
   log << plumed.cite("Valsson and Parrinello, Phys. Rev. Lett. 113, 090601 (2014)");
