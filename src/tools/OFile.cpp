/* +++++++++++++++++++++++++++++++++++++++++++++++++++++++++++++++++++++++++
   Copyright (c) 2012-2017 The plumed team
   (see the PEOPLE file at the root of the distribution for a list of names)

   See http://www.plumed.org for more information.

   This file is part of plumed, version 2.

   plumed is free software: you can redistribute it and/or modify
   it under the terms of the GNU Lesser General Public License as published by
   the Free Software Foundation, either version 3 of the License, or
   (at your option) any later version.

   plumed is distributed in the hope that it will be useful,
   but WITHOUT ANY WARRANTY; without even the implied warranty of
   MERCHANTABILITY or FITNESS FOR A PARTICULAR PURPOSE.  See the
   GNU Lesser General Public License for more details.

   You should have received a copy of the GNU Lesser General Public License
   along with plumed.  If not, see <http://www.gnu.org/licenses/>.
+++++++++++++++++++++++++++++++++++++++++++++++++++++++++++++++++++++++++ */
#include "OFile.h"
#include "Exception.h"
#include "core/Action.h"
#include "core/PlumedMain.h"
#include "core/Value.h"
#include "Communicator.h"
#include "Tools.h"
#include <cstdarg>
#include <cstring>

#include <iostream>
#include <string>
#include <cstdlib>
#include <cerrno>

#include <memory>
#include <utility>

#ifdef __PLUMED_HAS_ZLIB
#include <zlib.h>
#endif

namespace PLMD {

size_t OFile::llwrite(const char*ptr,size_t s) {
  size_t r;
  if(linked) return linked->llwrite(ptr,s);
  if(! (comm && comm->Get_rank()>0)) {
    if(!fp) plumed_merror("writing on uninitilized File");
    if(gzfp) {
#ifdef __PLUMED_HAS_ZLIB
      r=gzwrite(gzFile(gzfp),ptr,s);
#else
      plumed_merror("file " + getPath() + ": trying to use a gz file without zlib being linked");
#endif
    } else {
      r=fwrite(ptr,1,s,fp);
    }
  }
//  This barrier is apparently useless since it comes
//  just before a Bcast.
//
//  Anyway, it looks like it is solving an issue that appeared on
//  TRAVIS (at least on my laptop) so I add it here.
//  GB
  if(comm) comm->Barrier();


  if(comm) comm->Bcast(r,0);
  return r;
}

OFile::OFile():
  linked(NULL),
  fieldChanged(false),
  backstring("bck"),
  enforceRestart_(false),
  enforceBackup_(false)
{
  fmtField();
  buflen=1;
  actual_buffer_length=0;
  buffer.reset(new char [buflen]);
// these are set to zero to avoid valgrind errors
<<<<<<< HEAD
  for(unsigned i=0; i<buflen; ++i) buffer[i]=0;
  buffer_string.reset(new char [1000]);
=======
  for(int i=0; i<buflen; ++i) buffer[i]=0;
  buffer_string=new char [1000];
>>>>>>> ce9352cd
// these are set to zero to avoid valgrind errors
  for(unsigned i=0; i<1000; ++i) buffer_string[i]=0;
}

OFile& OFile::link(OFile&l) {
  fp=NULL;
  gzfp=NULL;
  linked=&l;
  return *this;
}

OFile& OFile::setLinePrefix(const std::string&l) {
  linePrefix=l;
  return *this;
}

int OFile::printf(const char*fmt,...) {
  va_list arg;
  va_start(arg, fmt);
  int r=std::vsnprintf(&buffer[actual_buffer_length],buflen-actual_buffer_length,fmt,arg);
  va_end(arg);
  if(r>=buflen-actual_buffer_length) {
    int newlen=buflen;
    while(newlen<=r+actual_buffer_length) newlen*=2;
    std::unique_ptr<char[]> newbuf{new char [newlen]};
    memmove(newbuf.get(),buffer.get(),buflen);
    for(int k=buflen; k<newlen; k++) newbuf[k]=0;
    buffer=std::move(newbuf);
    buflen=newlen;
    va_list arg;
    va_start(arg, fmt);
    r=std::vsnprintf(&buffer[actual_buffer_length],buflen-actual_buffer_length,fmt,arg);
    va_end(arg);
  }
  plumed_massert(r>-1 && r<buflen-actual_buffer_length,"error using fmt string " + std::string(fmt));

// Line is buffered until newline, then written with a PLUMED: prefix
  char*p1=buffer.get();
  char*p2;
// newline is only searched in the just added portion:
  char*psearch=p1+actual_buffer_length;
  actual_buffer_length+=r;
  while((p2=strchr(psearch,'\n'))) {
    if(linePrefix.length()>0) llwrite(linePrefix.c_str(),linePrefix.length());
    llwrite(p1,p2-p1+1);
    actual_buffer_length-=(p2-p1)+1;
    p1=p2+1;
    psearch=p1;
  };
  if(buffer.get()!=p1) memmove(buffer.get(),p1,actual_buffer_length);
  return r;
}

OFile& OFile::addConstantField(const std::string&name) {
  Field f;
  f.name=name;
  const_fields.push_back(f);
  return *this;
}


OFile& OFile::clearFields() {
  fields.clear();
  const_fields.clear();
  previous_fields.clear();
  return *this;
}

OFile& OFile::fmtField(const std::string&fmt) {
  this->fieldFmt=fmt;
  return *this;
}

OFile& OFile::fmtField() {
  this->fieldFmt="%23.16lg";
  return *this;
}

OFile& OFile::printField(const std::string&name,double v) {
  sprintf(buffer_string.get(),fieldFmt.c_str(),v);
  printField(name,buffer_string.get());
  return *this;
}

OFile& OFile::printField(const std::string&name,int v) {
  sprintf(buffer_string.get()," %d",v);
  printField(name,buffer_string.get());
  return *this;
}

OFile& OFile::printField(const std::string&name,const std::string & v) {
  unsigned i;
  for(i=0; i<const_fields.size(); i++) if(const_fields[i].name==name) break;
  if(i>=const_fields.size()) {
    Field field;
    field.name=name;
    field.value=v;
    fields.push_back(field);
  } else {
    if(const_fields[i].value!=v) fieldChanged=true;
    const_fields[i].value=v;
  }
  return *this;
}

OFile& OFile::setupPrintValue( Value *val ) {
  if( val->isPeriodic() ) {
    addConstantField("min_" + val->getName() );
    addConstantField("max_" + val->getName() );
  }
  return *this;
}

OFile& OFile::printField( Value* val, const double& v ) {
  printField( val->getName(), v );
  if( val->isPeriodic() ) {
    std::string min, max; val->getDomain( min, max );
    printField( "min_" + val->getName(), min );
    printField("max_" + val->getName(), max );
  }
  return *this;
}

OFile& OFile::printField() {
  bool reprint=false;
  if(fieldChanged || fields.size()!=previous_fields.size()) {
    reprint=true;
  } else for(unsigned i=0; i<fields.size(); i++) {
      if( previous_fields[i].name!=fields[i].name ||
          (fields[i].constant && fields[i].value!=previous_fields[i].value) ) {
        reprint=true;
        break;
      }
    }
  if(reprint) {
    printf("#! FIELDS");
    for(unsigned i=0; i<fields.size(); i++) printf(" %s",fields[i].name.c_str());
    printf("\n");
    for(unsigned i=0; i<const_fields.size(); i++) {
      printf("#! SET %s %s",const_fields[i].name.c_str(),const_fields[i].value.c_str());
      printf("\n");
    }
  }
  for(unsigned i=0; i<fields.size(); i++) printf("%s",fields[i].value.c_str());
  printf("\n");
  previous_fields=fields;
  fields.clear();
  fieldChanged=false;
  return *this;
}

void OFile::setBackupString( const std::string& str ) {
  backstring=str;
}

void OFile::backupAllFiles( const std::string& str ) {
  if(str=="/dev/null") return;
  plumed_assert( backstring!="bck" && !checkRestart());
  size_t found=str.find_last_of("/\\");
  std::string filename = appendSuffix(str,getSuffix());
  std::string directory=filename.substr(0,found+1);
  std::string file=filename.substr(found+1);
  if( FileExist(filename) ) backupFile("bck", filename);
  for(int i=0;; i++) {
    std::string num; Tools::convert(i,num);
    std::string filestr = directory + backstring + "." + num + "." + file;
    if( !FileExist(filestr) ) break;
    backupFile( "bck", filestr);
  }
}

void OFile::backupFile( const std::string& bstring, const std::string& fname ) {
  if(fname=="/dev/null") return;
  int maxbackup=100;
  if(std::getenv("PLUMED_MAXBACKUP")) Tools::convert(std::getenv("PLUMED_MAXBACKUP"),maxbackup);
  if(maxbackup>0 && (!comm || comm->Get_rank()==0)) {
    FILE* ff=std::fopen(const_cast<char*>(fname.c_str()),"r");
    if(ff) {
      std::fclose(ff);
      std::string backup;
      size_t found=fname.find_last_of("/\\");
      std::string directory=fname.substr(0,found+1);
      std::string file=fname.substr(found+1);
      for(int i=0;; i++) {
        std::string num;
        Tools::convert(i,num);
        if(i>maxbackup) plumed_merror("cannot backup file "+file+" maximum number of backup is "+num+"\n");
        backup=directory+bstring +"."+num+"."+file;
        FILE* fff=std::fopen(backup.c_str(),"r");
        if(!fff) break;
        else std::fclose(fff);
      }
      int check=rename(fname.c_str(),backup.c_str());
      plumed_massert(check==0,"renaming "+fname+" into "+backup+" failed for reason: "+strerror(errno));
    }
  }
}

OFile& OFile::open(const std::string&path) {
  plumed_assert(!cloned);
  eof=false;
  err=false;
  fp=NULL;
  gzfp=NULL;
  this->path=path;
  this->path=appendSuffix(path,getSuffix());
  if(checkRestart()) {
    fp=std::fopen(const_cast<char*>(this->path.c_str()),"a");
    mode="a";
    if(Tools::extension(this->path)=="gz") {
#ifdef __PLUMED_HAS_ZLIB
      gzfp=(void*)gzopen(const_cast<char*>(this->path.c_str()),"a9");
#else
      plumed_merror("file " + getPath() + ": trying to use a gz file without zlib being linked");
#endif
    }
  } else {
    backupFile( backstring, this->path );
    if(comm)comm->Barrier();
    fp=std::fopen(const_cast<char*>(this->path.c_str()),"w");
    mode="w";
    if(Tools::extension(this->path)=="gz") {
#ifdef __PLUMED_HAS_ZLIB
      gzfp=(void*)gzopen(const_cast<char*>(this->path.c_str()),"w9");
#else
      plumed_merror("file " + getPath() + ": trying to use a gz file without zlib being linked");
#endif
    }
  }
  if(plumed) plumed->insertFile(*this);
  return *this;
}

OFile& OFile::rewind() {
// we use here "hard" rewind, which means close/reopen
// the reason is that normal rewind does not work when in append mode
// moreover, we can take a backup of the file
  plumed_assert(fp);
  clearFields();
  if(gzfp) {
#ifdef __PLUMED_HAS_ZLIB
    gzclose((gzFile)gzfp);
#endif
  } else fclose(fp);
  if(!comm || comm->Get_rank()==0) {
    std::string fname=this->path;
    size_t found=fname.find_last_of("/\\");
    std::string directory=fname.substr(0,found+1);
    std::string file=fname.substr(found+1);
    std::string backup=directory+backstring +".last."+file;
    int check=rename(fname.c_str(),backup.c_str());
    plumed_massert(check==0,"renaming "+fname+" into "+backup+" failed for reason: "+strerror(errno));
  }
  if(gzfp) {
#ifdef __PLUMED_HAS_ZLIB
    gzfp=(void*)gzopen(const_cast<char*>(this->path.c_str()),"w9");
#endif
  } else fp=std::fopen(const_cast<char*>(path.c_str()),"w");
  return *this;
}

FileBase& OFile::flush() {
  if(heavyFlush) {
    if(gzfp) {
#ifdef __PLUMED_HAS_ZLIB
      gzclose(gzFile(gzfp));
      gzfp=(void*)gzopen(const_cast<char*>(path.c_str()),"a");
#endif
    } else {
      fclose(fp);
      fp=std::fopen(const_cast<char*>(path.c_str()),"a");
    }
  } else {
    FileBase::flush();
    // if(gzfp) gzflush(gzFile(gzfp),Z_FINISH);
    // for some reason flushing with Z_FINISH has problems on linux
    // I thus use this (incomplete) flush
#ifdef __PLUMED_HAS_ZLIB
    if(gzfp) gzflush(gzFile(gzfp),Z_FULL_FLUSH);
#endif
  }
  return *this;
}

bool OFile::checkRestart()const {
  if(enforceRestart_) return true;
  else if(enforceBackup_) return false;
  else if(action) return action->getRestart();
  else if(plumed) return plumed->getRestart();
  else return false;
}

OFile& OFile::enforceRestart() {
  enforceRestart_=true;
  enforceBackup_=false;
  return *this;
}

OFile& OFile::enforceBackup() {
  enforceBackup_=true;
  enforceRestart_=false;
  return *this;
}


}<|MERGE_RESOLUTION|>--- conflicted
+++ resolved
@@ -83,13 +83,8 @@
   actual_buffer_length=0;
   buffer.reset(new char [buflen]);
 // these are set to zero to avoid valgrind errors
-<<<<<<< HEAD
-  for(unsigned i=0; i<buflen; ++i) buffer[i]=0;
+  for(int i=0; i<buflen; ++i) buffer[i]=0;
   buffer_string.reset(new char [1000]);
-=======
-  for(int i=0; i<buflen; ++i) buffer[i]=0;
-  buffer_string=new char [1000];
->>>>>>> ce9352cd
 // these are set to zero to avoid valgrind errors
   for(unsigned i=0; i<1000; ++i) buffer_string[i]=0;
 }
