--- conflicted
+++ resolved
@@ -170,16 +170,6 @@
     return ptr_+size_;
   }
 
-<<<<<<< HEAD
-//sadly this do not seems to work
-//   template <size_t VD, typename TT= T, size_t NN = N, typename = std::enable_if_t<NN == VD&&
-//       std::is_same_v<TT,double>>>
-///assignment from a PLMD::VectorGeneric
-  template<size_t M =N, typename = std::enable_if_t<M>=3>>
-  View& operator=( const VectorGeneric<3>& v ) {
-    for(unsigned i=0; i<3; ++i) {
-      ptr_[i] = v[i];
-=======
   void zero() noexcept {
     if constexpr (N!=helpers::dynamic_extent) {
       helpers::_zero<N>(ptr_);
@@ -187,7 +177,6 @@
       for(unsigned i=0; i<size_; ++i) {
         ptr_[i] = T(0);
       }
->>>>>>> 00ecff0f
     }
   }
 
