/* +++++++++++++++++++++++++++++++++++++++++++++++++++++++++++++++++++++++++
   Copyright (c) 2011-2023 The plumed team
   (see the PEOPLE file at the root of the distribution for a list of names)

   See http://www.plumed.org for more information.

   This file is part of plumed, version 2.

   plumed is free software: you can redistribute it and/or modify
   it under the terms of the GNU Lesser General Public License as published by
   the Free Software Foundation, either version 3 of the License, or
   (at your option) any later version.

   plumed is distributed in the hope that it will be useful,
   but WITHOUT ANY WARRANTY; without even the implied warranty of
   MERCHANTABILITY or FITNESS FOR A PARTICULAR PURPOSE.  See the
   GNU Lesser General Public License for more details.

   You should have received a copy of the GNU Lesser General Public License
   along with plumed.  If not, see <http://www.gnu.org/licenses/>.
+++++++++++++++++++++++++++++++++++++++++++++++++++++++++++++++++++++++++ */
#include "NeighborList.h"
#include "Vector.h"
#include "Pbc.h"
#include "AtomNumber.h"
#include "Communicator.h"
#include "OpenMP.h"
#include "Tools.h"
#include <vector>
#include <algorithm>
#include <numeric>

#ifdef __APPLE__
//we are using getenv to give the user the opporunity of suppressing
//the too many memory killswitch while compiling on mac
#include <cstdlib>
#endif //__APPLE__
namespace PLMD {

NeighborList::NeighborList(const std::vector<AtomNumber>& list0,
                           const std::vector<AtomNumber>& list1,
                           const bool& serial,
                           const bool& do_pair,
                           const bool& do_pbc,
                           const Pbc& pbc,
                           Communicator& cm,
                           const double& distance,
                           const unsigned& stride)
  : reduced(false),
    serial_(serial),
    do_pair_(do_pair),
    do_pbc_(do_pbc),
    twolists_(true),
    pbc_(&pbc),
    comm(cm),
    //copy-initialize fullatomlist_
    fullatomlist_(list0),
    distance_(distance),
    nlist0_(list0.size()),
    nlist1_(list1.size()),
    stride_(stride) {
  // store the rest of the atoms into fullatomlist_
  fullatomlist_.insert(fullatomlist_.end(),list1.begin(),list1.end());
  if(!do_pair) {
    nallpairs_=nlist0_*nlist1_;
  } else {
    plumed_assert(nlist0_==nlist1_)
        << "when using PAIR option, the two groups should have the same number"
        " of elements\n" << "the groups you specified have size "
        <<nlist0_<<" and "<<nlist1_;
    nallpairs_=nlist0_;
  }
  initialize();
}

NeighborList::NeighborList(const std::vector<AtomNumber>& list0,
                           const bool& serial, const bool& do_pbc,
                           const Pbc& pbc,
                           Communicator& cm,
                           const double& distance,
                           const unsigned& stride)
  : reduced(false),
    serial_(serial),
    do_pbc_(do_pbc),
    twolists_(false),
    pbc_(&pbc),
    comm(cm),
    //copy-initialize fullatomlist_
    fullatomlist_(list0),
    distance_(distance),
    nlist0_(list0.size()),
    nallpairs_(nlist0_*(nlist0_-1)/2),
    stride_(stride) {
  initialize();
}

NeighborList::~NeighborList()=default;

void NeighborList::initialize() {
#ifdef __APPLE__
  //this mac-only error is here because on my experience the mac tries to page
  //the memory on the hdd instead of throwing a memory error
  if(!std::getenv("PLUMED_IGNORE_NL_MEMORY_ERROR")) {
    //blocking memory allocation on slightly more than 10 GB of memory
    //that is about 1296000000 pairs (36000 atoms)
    //36000 * 36000= 1296000000
    //each pairIDs occupies 64 bit (where unsigned are 32bit integers)
    //4294967296 is max(uint32)+1 and is more than 34 GB (correspond to a system of 65536 atoms)
    if(nallpairs_ > 1296000000 )
      plumed_merror("An error happened while allocating the neighbor "
                    "list, please decrease the number of atoms used");
  }
#endif // __APPLE__
  try {
    neighbors_.resize(nallpairs_);
  } catch (...) {
    plumed_error_nested() << "An error happened while allocating the neighbor "
                          "list, please decrease the number of atoms used";
  }
  //TODO: test if this is feasible for accelerating the loop
  //#pragma omp parallel for default(shared)
  for(unsigned int i=0; i<nallpairs_; ++i) {
    neighbors_[i]=getIndexPair(i);
  }
}

std::vector<AtomNumber>& NeighborList::getFullAtomList() {
  return fullatomlist_;
}

NeighborList::pairIDs NeighborList::getIndexPair(const unsigned ipair) {
  pairIDs index;
  if(twolists_ && do_pair_) {
    index=pairIDs(ipair,ipair+nlist0_);
  } else if (twolists_ && !do_pair_) {
    index=pairIDs(ipair/nlist1_,ipair%nlist1_+nlist0_);
  } else if (!twolists_) {
    unsigned ii = nallpairs_-1-ipair;
    unsigned  K = unsigned(std::floor((std::sqrt(double(8*ii+1))+1)/2));
    unsigned jj = ii-K*(K-1)/2;
    index=pairIDs(nlist0_-1-K,nlist0_-1-jj);
  }
  return index;
}

void NeighborList::update(const std::vector<Vector>& positions) {
  neighbors_.clear();
  const double d2=distance_*distance_;
  // check if positions array has the correct length
  plumed_assert(positions.size()==fullatomlist_.size());

  unsigned stride=comm.Get_size();
  unsigned rank=comm.Get_rank();
  unsigned nt=OpenMP::getNumThreads();
  if(serial_) {
    stride=1;
    rank=0;
    nt=1;
  }
  std::vector<unsigned> local_flat_nl;

  #pragma omp parallel num_threads(nt)
  {
    std::vector<unsigned> private_flat_nl;
    #pragma omp for nowait
    for(unsigned int i=rank; i<nallpairs_; i+=stride) {
      pairIDs index=getIndexPair(i);
      unsigned index0=index.first;
      unsigned index1=index.second;
      Vector distance;
      if(do_pbc_) {
        distance=pbc_->distance(positions[index0],positions[index1]);
      } else {
        distance=delta(positions[index0],positions[index1]);
      }
      double value=modulo2(distance);
      if(value<=d2) {
        private_flat_nl.push_back(index0);
        private_flat_nl.push_back(index1);
      }
    }
    #pragma omp critical
    local_flat_nl.insert(local_flat_nl.end(),
                         private_flat_nl.begin(),
                         private_flat_nl.end());
  }

  // find total dimension of neighborlist
  std::vector <int> local_nl_size(stride, 0);
  local_nl_size[rank] = local_flat_nl.size();
  if(!serial_) {
    comm.Sum(&local_nl_size[0], stride);
  }
  int tot_size = std::accumulate(local_nl_size.begin(), local_nl_size.end(), 0);
  if(tot_size==0) {
    setRequestList();
    return;
  }
  // merge
  std::vector<unsigned> merge_nl(tot_size, 0);
  // calculate vector of displacement
  std::vector<int> disp(stride);
  disp[0] = 0;
  int rank_size = 0;
  for(unsigned i=0; i<stride-1; ++i) {
    rank_size += local_nl_size[i];
    disp[i+1] = rank_size;
  }
  // Allgather neighbor list
  if(comm.initialized()&&!serial_) {
    comm.Allgatherv((!local_flat_nl.empty()?&local_flat_nl[0]:NULL),
                    local_nl_size[rank],
                    &merge_nl[0],
                    &local_nl_size[0],
                    &disp[0]);
  } else {
    merge_nl = local_flat_nl;
  }
  // resize neighbor stuff
  neighbors_.resize(tot_size/2);
  for(unsigned i=0; i<tot_size/2; i++) {
    unsigned j=2*i;
    neighbors_[i] = std::make_pair(merge_nl[j],merge_nl[j+1]);
  }

  setRequestList();
}

void NeighborList::setRequestList() {
  requestlist_.clear();
  for(unsigned int i=0; i<size(); ++i) {
    requestlist_.push_back(fullatomlist_[neighbors_[i].first]);
    requestlist_.push_back(fullatomlist_[neighbors_[i].second]);
  }
  Tools::removeDuplicates(requestlist_);
  reduced=false;
}

std::vector<AtomNumber>& NeighborList::getReducedAtomList() {
  if(!reduced) {
    for(unsigned int i=0; i<size(); ++i) {
      AtomNumber index0=fullatomlist_[neighbors_[i].first];
      AtomNumber index1=fullatomlist_[neighbors_[i].second];
// I exploit the fact that requestlist_ is an ordered vector
// And I assume that index0 and index1 actually exists in the requestlist_ (see setRequestList())
// so I can use lower_bond that uses binary seach instead of find
      plumed_dbg_assert(std::is_sorted(requestlist_.begin(),requestlist_.end()));
      auto p = std::lower_bound(requestlist_.begin(), requestlist_.end(), index0);
      plumed_dbg_assert(p!=requestlist_.end());
<<<<<<< HEAD
      unsigned newindex0=p-requestlist_.begin();
      p = std::find(requestlist_.begin(), requestlist_.end(), index1);
=======
      newindex0=p-requestlist_.begin();
      p = std::lower_bound(requestlist_.begin(), requestlist_.end(), index1);
>>>>>>> 29b6116f
      plumed_dbg_assert(p!=requestlist_.end());
      unsigned newindex1=p-requestlist_.begin();
      neighbors_[i]=pairIDs(newindex0,newindex1);
    }
  }
  reduced=true;
  return requestlist_;
}

unsigned NeighborList::getStride() const {
  return stride_;
}

unsigned NeighborList::getLastUpdate() const {
  return lastupdate_;
}

void NeighborList::setLastUpdate(const unsigned step) {
  lastupdate_=step;
}

unsigned NeighborList::size() const {
  return neighbors_.size();
}

NeighborList::pairIDs NeighborList::getClosePair(const unsigned i) const {
  return neighbors_[i];
}

NeighborList::pairAtomNumbers
NeighborList::getClosePairAtomNumber(const unsigned i) const {
  pairAtomNumbers Aneigh=pairAtomNumbers(
                           fullatomlist_[neighbors_[i].first],
                           fullatomlist_[neighbors_[i].second]);
  return Aneigh;
}

std::vector<unsigned> NeighborList::getNeighbors(const unsigned index) {
  std::vector<unsigned> neighbors;
  for(unsigned int i=0; i<size(); ++i) {
    if(neighbors_[i].first==index) {
      neighbors.push_back(neighbors_[i].second);
    }
    if(neighbors_[i].second==index) {
      neighbors.push_back(neighbors_[i].first);
    }
  }
  return neighbors;
}

} // namespace PLMD<|MERGE_RESOLUTION|>--- conflicted
+++ resolved
@@ -247,13 +247,8 @@
       plumed_dbg_assert(std::is_sorted(requestlist_.begin(),requestlist_.end()));
       auto p = std::lower_bound(requestlist_.begin(), requestlist_.end(), index0);
       plumed_dbg_assert(p!=requestlist_.end());
-<<<<<<< HEAD
       unsigned newindex0=p-requestlist_.begin();
-      p = std::find(requestlist_.begin(), requestlist_.end(), index1);
-=======
-      newindex0=p-requestlist_.begin();
       p = std::lower_bound(requestlist_.begin(), requestlist_.end(), index1);
->>>>>>> 29b6116f
       plumed_dbg_assert(p!=requestlist_.end());
       unsigned newindex1=p-requestlist_.begin();
       neighbors_[i]=pairIDs(newindex0,newindex1);
