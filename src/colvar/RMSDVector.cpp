/* +++++++++++++++++++++++++++++++++++++++++++++++++++++++++++++++++++++++++
   Copyright (c) 2011-2023 The plumed team
   (see the PEOPLE file at the root of the distribution for a list of names)

   See http://www.plumed.org for more information.

   This file is part of plumed, version 2.

   plumed is free software: you can redistribute it and/or modify
   it under the terms of the GNU Lesser General Public License as published by
   the Free Software Foundation, either version 3 of the License, or
   (at your option) any later version.

   plumed is distributed in the hope that it will be useful,
   but WITHOUT ANY WARRANTY; without even the implied warranty of
   MERCHANTABILITY or FITNESS FOR A PARTICULAR PURPOSE.  See the
   GNU Lesser General Public License for more details.

   You should have received a copy of the GNU Lesser General Public License
   along with plumed.  If not, see <http://www.gnu.org/licenses/>.
+++++++++++++++++++++++++++++++++++++++++++++++++++++++++++++++++++++++++ */
#include "RMSDVector.h"
#include "core/PlumedMain.h"
#include "core/ActionRegister.h"
#include "tools/PDB.h"

//+PLUMEDOC DCOLVAR RMSD_VECTOR
/*
Calculate the RMSD distance between the instaneous configuration and multiple reference configurations


\par Examples

*/
//+ENDPLUMEDOC

namespace PLMD {
namespace colvar {

PLUMED_REGISTER_ACTION(RMSDVector,"RMSD_VECTOR")

void RMSDVector::registerKeywords(Keywords& keys) {
  ActionWithVector::registerKeywords(keys);
  keys.setDisplayName("RMSD");
  keys.addInputKeyword("compulsory","ARG","vector/matrix","the labels of two actions that you are calculating the RMSD between");
  keys.add("compulsory","TYPE","SIMPLE","the manner in which RMSD alignment is performed.  Should be OPTIMAL or SIMPLE.");
  keys.add("compulsory","ALIGN","1.0","the weights to use when aligning to the reference structure");
  keys.add("compulsory","DISPLACE","1.0","the weights to use when calculating the displacement from the reference structure");
  keys.addFlag("SQUARED",false," This should be set if you want mean squared displacement instead of RMSD ");
  keys.addFlag("UNORMALIZED",false,"by default the mean sequare deviation or root mean square deviation is calculated.  If this option is given no averaging is done");
  keys.addFlag("DISPLACEMENT",false,"Calculate the vector of displacements instead of the length of this vector");
  keys.addOutputComponent("disp","DISPLACEMENT","vector/matrix","the vector of displacements for the atoms");
  keys.addOutputComponent("dist","DISPLACEMENT","scalar/vector","the RMSD distance the atoms have moved");
  PTM::registerKeywords( keys );
  keys.setValueDescription("scalar/vector","a vector containing the RMSD between the instantaneous structure and each of the reference structures that were input");
}

RMSDVector::RMSDVector(const ActionOptions&ao):
  Action(ao),
  ActionWithVector(ao),
  firststep(true),
  input(getPbc()),
  taskmanager(this) {
  if( getPntrToArgument(0)->getRank()!=1 ) {
    error("first argument should be vector");
  }
  if( getPntrToArgument(1)->getRank()<1 ) {
    error("second argument should be matrix or a vector");
  }
  if( getPntrToArgument(1)->getRank()==1 ) {
    if( getPntrToArgument(0)->getNumberOfValues()!=getPntrToArgument(1)->getNumberOfValues() ) {
      error("mismatch between sizes of input vectors");
    }
  } else if( getPntrToArgument(1)->getRank()==2 ) {
    if( getPntrToArgument(0)->getNumberOfValues()!=getPntrToArgument(1)->getShape()[1] ) {
      error("mismatch between sizes of input vectors");
    }
  }
  if( getPntrToArgument(0)->getNumberOfValues()%3!=0 ) {
    error("number of components in input arguments should be multiple of three");
  }

  RMSDVectorData myinput;
  unsigned natoms = getPntrToArgument(0)->getNumberOfValues() / 3;
  myinput.type.assign("SIMPLE");
  parse("TYPE",myinput.type);
  parseFlag("SQUARED",myinput.squared);
  myinput.align.resize( natoms );
  parseVector("ALIGN",myinput.align);
  myinput.displace.resize( natoms );
  parseVector("DISPLACE",myinput.displace);
  bool unorm=false;
  parseFlag("UNORMALIZED",unorm);
  norm_weights=!unorm;
  double wa=0, wd=0;
  myinput.sqrtdisplace.resize( myinput.displace.size() );
  for(unsigned i=0; i<myinput.align.size(); ++i) {
    wa+=myinput.align[i];
    wd+=myinput.displace[i];
  }

  if( wa>epsilon ) {
    double iwa = 1. / wa;
    for(unsigned i=0; i<myinput.align.size(); ++i) {
      myinput.align[i] *= iwa;
    }
  } else {
    double iwa = 1. / natoms;
    for(unsigned i=0; i<myinput.align.size(); ++i) {
      myinput.align[i] = iwa;
    }
  }
  if( wd>epsilon ) {
    if( !norm_weights ) {
      wd = 1;
    }
    double iwd = 1. / wd;
    for(unsigned i=0; i<myinput.align.size(); ++i) {
      myinput.displace[i] *= iwd;
    }
  } else {
    double iwd = 1. / natoms;
    for(unsigned i=0; i<myinput.align.size(); ++i) {
      myinput.displace[i] = iwd;
    }
  }
  for(unsigned i=0; i<myinput.align.size(); ++i) {
    myinput.sqrtdisplace[i] = sqrt(myinput.displace[i]);
  }

  parseFlag("DISPLACEMENT",myinput.displacement);
  if( myinput.displacement && (getPntrToArgument(1)->getRank()==1 || getPntrToArgument(1)->getShape()[0]<=1) ) {
    addComponentWithDerivatives("dist");
    componentIsNotPeriodic("dist");
    std::vector<std::size_t> shape( 1, getPntrToArgument(0)->getNumberOfValues() );
    addComponent( "disp", shape );
    componentIsNotPeriodic("disp");
  } else if( myinput.displacement ) {
    std::vector<std::size_t> shape( 1, getPntrToArgument(1)->getShape()[0] );
    addComponent( "dist", shape );
    componentIsNotPeriodic("dist");
    shape.resize(2);
    shape[0] = getPntrToArgument(1)->getShape()[0];
    shape[1] = getPntrToArgument(0)->getNumberOfValues();
    addComponent( "disp", shape );
    getPntrToComponent(1)->reshapeMatrixStore( shape[1] );
    componentIsNotPeriodic("disp");
  } else if( (getPntrToArgument(1)->getRank()==1 || getPntrToArgument(1)->getShape()[0]==1) ) {
    addValue();
    setNotPeriodic();
  } else {
    std::vector<std::size_t> shape( 1, getPntrToArgument(1)->getShape()[0] );
    addValue( shape );
    setNotPeriodic();
  }
  if( getPntrToArgument(1)->getRank()==1 || getPntrToArgument(1)->getNumberOfValues()==0 ) {
    myinput.myrmsd.resize(1);
  } else {
    myinput.myrmsd.resize( getPntrToArgument(1)->getShape()[0] );
  }

  if( getPntrToArgument(1)->getRank()==1 )
    log.printf("  calculating RMSD distance between %d atoms. Distance between the avectors of atoms in %s and %s\n",
               natoms, getPntrToArgument(0)->getName().c_str(), getPntrToArgument(1)->getName().c_str() );
  else
    log.printf("  calculating RMSD distance between %d sets of %d atoms. Distance between vector %s of atoms and matrix of configurations in %s\n",
               getPntrToArgument(1)->getShape()[0], natoms, getPntrToArgument(0)->getName().c_str(), getPntrToArgument(1)->getName().c_str() );
  log.printf("  method for alignment : %s \n",myinput.type.c_str() );
  if(myinput.squared) {
    log.printf("  chosen to use SQUARED option for MSD instead of RMSD\n");
  } else {
    log.printf("  using periodic boundary conditions\n");
  }
  // Setup the task manager
  int stride = 1;
  if( myinput.displacement ) {
    stride = 1 + 3*natoms;
  }
  taskmanager.setupParallelTaskManager( 0, 3*natoms, -1, stride );
  taskmanager.setActionInput( myinput );
}

unsigned RMSDVector::getNumberOfDerivatives() {
  return getPntrToArgument(0)->getNumberOfValues() + getPntrToArgument(1)->getNumberOfValues();
}

int RMSDVector::checkTaskIsActive( const unsigned& itask ) const {
  return 1;
}

void RMSDVector::setReferenceConfigurations() {
  unsigned natoms = getPntrToArgument(0)->getShape()[0] / 3;
  Vector center;
  RMSDVectorData& myinput=taskmanager.getActionInput();
  std::vector<Vector> pos( natoms );
  for(unsigned jconf=0; jconf<myinput.myrmsd.size(); ++jconf) {
    center.zero();
    for(unsigned i=0; i<pos.size(); ++i) {
      for(unsigned j=0; j<3; ++j) {
        pos[i][j] = getPntrToArgument(1)->get( (3*jconf+j)*pos.size() + i );
      }
      center+=pos[i]*myinput.align[i];
    }
    for(unsigned i=0; i<pos.size(); ++i) {
      pos[i] -= center;
    }
<<<<<<< HEAD
    myinput.myrmsd[jconf].clear();
    myinput.myrmsd[jconf].set(myinput.align,myinput.displace,pos,myinput.type,true,norm_weights);
=======
    myrmsd[jconf].clear();
    myrmsd[jconf].set(align,displace,pos,type,true,norm_weights);
  }
}

double RMSDVector::calculateRMSD( const unsigned& current, std::vector<Vector>& pos, std::vector<Vector>& der, std::vector<Vector>& direction ) const {
  unsigned natoms = pos.size();
  for(unsigned i=0; i<natoms; ++i) {
    for(unsigned j=0; j<3; ++j) {
      pos[i][j] = getPntrToArgument(0)->get( j*natoms + i );
    }
  }

  if( displacement && type=="SIMPLE" ) {
    const Value* myval = getConstPntrToComponent(1);
    double r = myrmsd[current].simpleAlignment( align, displace, View{pos.data(),pos.size()}, myrmsd[current].getReference(), der, direction, squared );
    if( !doNotCalculateDerivatives() && myval->forcesWereAdded() ) {
      Vector comforce;
      comforce.zero();
      for(unsigned i=0; i<natoms; i++) {
        for(unsigned k=0; k<3; ++k) {
          comforce[k] += align[i]*myval->getForce( (3*current+k)*natoms + i);
        }
      }
      for(unsigned i=0; i<natoms; i++) {
        for(unsigned k=0; k<3; ++k) {
          direction[i][k] = myval->getForce( (3*current+k)*natoms + i ) - comforce[k];
        }
      }
    }
    return r;
  } else if( displacement ) {
    const Value* myval = getConstPntrToComponent(1);
    Tensor rot;
    Matrix<std::vector<Vector> > DRotDPos(3,3);
    std::vector<Vector> centeredpos( natoms ), centeredreference( natoms );
    double r = myrmsd[current].calc_PCAelements( pos, der, rot, DRotDPos, direction, centeredpos, centeredreference, squared );
    std::vector<Vector> ref( myrmsd[current].getReference() );
    if( !doNotCalculateDerivatives() && myval->forcesWereAdded() ) {
      Tensor trot=rot.transpose();
      double prefactor = 1 / static_cast<double>( natoms );
      Vector v1;
      v1.zero();
      for(unsigned n=0; n<natoms; n++) {
        Vector ff;
        for(unsigned k=0; k<3; ++k ) {
          ff[k] = myval->getForce( (3*current+k)*natoms + n );
        }
        v1+=prefactor*matmul(trot,ff);
      }
      // Notice that we use centreredreference here to accumulate the true forces
      for(unsigned n=0; n<natoms; n++) {
        Vector ff;
        for(unsigned k=0; k<3; ++k ) {
          ff[k] = myval->getForce( (3*current+k)*natoms + n );
        }
        centeredreference[n] = sqrtdisplace[n]*( matmul(trot,ff) - v1 );
      }
      for(unsigned a=0; a<3; a++) {
        for(unsigned b=0; b<3; b++) {
          double tmp1=0.;
          for(unsigned m=0; m<natoms; m++) {
            tmp1+=centeredpos[m][b]*myval->getForce( (3*current+a)*natoms + m );
          }
          for(unsigned i=0; i<natoms; i++) {
            centeredreference[i] += sqrtdisplace[i]*tmp1*DRotDPos[a][b][i];
          }
        }
      }
      // Now subtract the current force and add on the true force
      for(unsigned n=0; n<natoms; n++) {
        for(unsigned k=0; k<3; ++k) {
          direction[n][k] = centeredreference[n][k];
        }
      }
    } else {
      for(unsigned i=0; i<direction.size(); ++i) {
        direction[i] = sqrtdisplace[i]*( direction[i] - ref[i] );
      }
    }
    return r;
>>>>>>> 9a367472
  }
}

// calculator
void RMSDVector::calculate() {
  if( firststep || !getPntrToArgument(1)->isConstant() ) {
    setReferenceConfigurations();
    firststep=false;
  }

  if( getPntrToComponent(0)->getRank()==0 ) {
    input.noderiv = false;
    input.ncomponents = getNumberOfComponents();
    input.nscalars= 0;
    for(unsigned i=0; i<input.ncomponents; ++i) {
      input.nscalars += getPntrToComponent(i)->getNumberOfStoredValues();
    }
    getInputData( input_buffer );
    input.dataSize = input_buffer.size();
    input.inputdata = input_buffer.data();
    ArgumentsBookkeeping abk;
    abk.setupArguments( this );
    input.setupArguments( abk );

    std::vector<double> buffer;
    std::vector<double> values( input.nscalars );
    std::vector<double> deriv( input_buffer.size(), 0 );
    ParallelActionsOutput output( input.nscalars, values.data(), input_buffer.size(), deriv.data(), 0, buffer.data() );
    performTask( 0, taskmanager.getActionInput(), input, output );

    getPntrToComponent(0)->set( values[0] );
    if( getNumberOfComponents()==2 ) {
      Value* mydisp = getPntrToComponent(1);
      for(unsigned i=0; i<mydisp->getNumberOfStoredValues(); i++) {
        mydisp->set( i, values[i+1] );
      }
    }
    if( doNotCalculateDerivatives() ) {
      return;
    }

    Value* myval = getPntrToComponent(0);
    for(unsigned i=0; i<deriv.size(); i++) {
      myval->setDerivative( i, deriv[i] );
    }
  } else {
    taskmanager.runAllTasks();
  }
}

void RMSDVector::apply() {
  if( doNotCalculateDerivatives() ) {
    return;
  }

  if( getPntrToComponent(0)->getRank()==0 ) {
    Value* myval = getPntrToComponent(0);
    std::vector<double> deriv( input_buffer.size(), 0 );
    for(unsigned i=0; i<deriv.size(); ++i) {
      deriv[i] = myval->getDerivative( i );
    }

    std::vector<double> f( input.nscalars );
    const Value* disp = getConstPntrToComponent(1);
    f[0] = getConstPntrToComponent(0)->getForce(0);
    for(unsigned i=0; i<disp->getNumberOfStoredValues(); ++i) {
      f[i+1] = disp->getForce( i );
    }

    std::vector<double> ignore;
    std::vector<double> forces( getNumberOfDerivatives(), 0 );
    ForceOutput fout( forces, ignore );
    gatherForces( 0, taskmanager.getActionInput(), input, ForceInput( getNumberOfComponents(), input.nscalars, f.data(), deriv.size(), deriv.data() ), fout );

    unsigned ss=0;
    addForcesOnArguments( 0, forces, ss  );
  } else {
    ActionWithVector::apply();
  }
}

void RMSDVector::getPositionsFromInputData( const ParallelActionsInput& input, std::vector<Vector>& pos ) {
  View2D<const double,helpers::dynamic_extent,helpers::dynamic_extent> argpos( input.inputdata, 3, pos.size() );
  // At some stage it would be good to get rid of this and to be able to pass the 2D view directly to the methods in RMSD
  for(unsigned i=0; i<pos.size(); ++i) {
    pos[i][0] = argpos[0][i];
    pos[i][1] = argpos[1][i];
    pos[i][2] = argpos[2][i];
  }
}

void RMSDVector::performTask( std::size_t task_index,
                              const RMSDVectorData& actiondata,
                              ParallelActionsInput& input,
                              ParallelActionsOutput& output ) {
  std::size_t natoms = actiondata.align.size();
  std::vector<Vector> der(natoms), pos(natoms);
  getPositionsFromInputData( input, pos );
  if( actiondata.displacement && actiondata.type=="SIMPLE" ) {
    std::vector<Vector> direction( natoms );
    output.values[0] = actiondata.myrmsd[task_index].simpleAlignment( actiondata.align, actiondata.displace, pos, actiondata.myrmsd[task_index].getReference(), der, direction, actiondata.squared );
    for(unsigned i=0; i<direction.size(); ++i) {
      output.values[1+i] = direction[i][0];
      output.values[1+natoms+i] = direction[i][1];
      output.values[1+2*natoms+i] = direction[i][2];
    }
  } else if( actiondata.displacement ) {
    if( !input.noderiv && actiondata.myrmsd.size()>1 ) {
      // This is activated on the backwards loop to ensure that we don't calculate the RMSD twice during that backwards loop
      return;
    }
    Tensor rot;
    std::vector<Vector> direction( natoms );
    Matrix<std::vector<Vector> > DRotDPos(3,3);
    std::vector<Vector> centeredpos( natoms ), centeredreference( natoms );
    output.values[0] = actiondata.myrmsd[task_index].calc_PCAelements( pos, der, rot, DRotDPos, direction, centeredpos, centeredreference, actiondata.squared );
    std::vector<Vector> ref( actiondata.myrmsd[task_index].getReference() );
    for(unsigned i=0; i<direction.size(); ++i) {
      output.values[1+i] = actiondata.sqrtdisplace[i]*( direction[i][0] - ref[i][0] );
      output.values[1+natoms+i] = actiondata.sqrtdisplace[i]*( direction[i][1] - ref[i][1] );
      output.values[1+2*natoms+i] = actiondata.sqrtdisplace[i]*( direction[i][2] - ref[i][2] );
    }
  } else {
    output.values[0] = actiondata.myrmsd[task_index].calculate( pos, der, actiondata.squared );
  }
  if( !input.noderiv ) {
    // This also could be removed if someone was willing to do some additional work
    for(unsigned i=0; i<natoms; ++i) {
      output.derivatives[i] = der[i][0];
      output.derivatives[natoms+i] = der[i][1];
      output.derivatives[2*natoms+i] = der[i][2];
    }
  }
}

void RMSDVector::transferStashToValues( const std::vector<double>& stash ) {
  if( getNumberOfComponents()==1 ) {
    ActionWithVector::transferStashToValues( stash );
    return;
  }
  std::size_t k=0;
  Value* dist = getPntrToComponent(0);
  Value* disp = getPntrToComponent(1);
  std::size_t ss = disp->getShape()[1];
  for(unsigned i=0; i<dist->getNumberOfStoredValues(); ++i) {
    dist->set(i,stash[k]);
    k++;
    for(unsigned j=0; j<ss; ++j) {
      disp->set( ss*i + j, stash[k] );
      k++;
    }
  }
}

void RMSDVector::transferForcesToStash( std::vector<double>& stash ) const {
  if( getNumberOfComponents()==1 ) {
    ActionWithVector::transferForcesToStash( stash );
    return;
  }
  std::size_t k=0;
  const Value* dist = getConstPntrToComponent(0);
  const Value* disp = getConstPntrToComponent(1);
  std::size_t ss = disp->getShape()[1];
  for(unsigned i=0; i<dist->getNumberOfStoredValues(); ++i) {
    stash[k] = dist->getForce(i);
    k++;
    for(unsigned j=0; j<ss; ++j) {
      stash[k] = disp->getForce( ss*i + j );
      k++;
    }
  }
}

void RMSDVector::gatherForces( std::size_t task_index,
                               const RMSDVectorData& actiondata,
                               const ParallelActionsInput& input,
                               const ForceInput& fdata,
                               ForceOutput forces ) {
  std::size_t natoms = actiondata.align.size();
  if( actiondata.displacement && actiondata.type=="SIMPLE" ) {
    Vector comforce;
    comforce.zero();
    for(unsigned i=0; i<natoms; ++i) {
      comforce[0] += actiondata.align[i]*fdata.force[1+i];
      comforce[1] += actiondata.align[i]*fdata.force[1+natoms+i];
      comforce[2] += actiondata.align[i]*fdata.force[1+2*natoms+i];
    }
    for(unsigned i=0; i<natoms; ++i) {
      forces.thread_safe[i] += fdata.force[1+i] - comforce[0];
      forces.thread_safe[natoms+i] += fdata.force[1+natoms+i] - comforce[1];
      forces.thread_safe[2*natoms+i] += fdata.force[1+2*natoms+i] - comforce[2];
    }
  } else if( actiondata.displacement ) {
    Tensor rot;
    std::vector<Vector> der(natoms), pos(natoms);
    getPositionsFromInputData( input, pos );
    std::vector<Vector> direction( natoms );
    Matrix<std::vector<Vector> > DRotDPos(3,3);
    std::vector<Vector> centeredpos( natoms ), centeredreference( natoms );
    double rmsd = actiondata.myrmsd[task_index].calc_PCAelements( pos, der, rot, DRotDPos, direction, centeredpos, centeredreference, actiondata.squared );
    Tensor trot=rot.transpose();
    double prefactor = 1 / static_cast<double>( natoms );
    Vector v1;
    v1.zero();
    for(unsigned n=0; n<natoms; n++) {
      v1+=prefactor*matmul(trot, Vector(fdata.force[1+n],fdata.force[1+natoms+n],fdata.force[1+2*natoms+n]) );
    }
    for(unsigned n=0; n<natoms; n++) {
      Vector ff(fdata.force[1+n],fdata.force[1+natoms+n],fdata.force[1+2*natoms+n]);
      Vector oforce = actiondata.sqrtdisplace[n]*( matmul(trot,ff) - v1 );
      forces.thread_safe[n] += oforce[0];
      forces.thread_safe[natoms + n] += oforce[1];
      forces.thread_safe[2*natoms + n] += oforce[2];
    }
    for(unsigned a=0; a<3; a++) {
      for(unsigned b=0; b<3; b++) {
        double tmp1=0.;
        for(unsigned m=0; m<natoms; m++) {
          tmp1+=centeredpos[m][b]*fdata.force[1+a*natoms + m];
        }
        for(unsigned i=0; i<natoms; i++) {
          forces.thread_safe[i] += actiondata.sqrtdisplace[i]*tmp1*DRotDPos[a][b][i][0];
          forces.thread_safe[natoms + i] += actiondata.sqrtdisplace[i]*tmp1*DRotDPos[a][b][i][1];
          forces.thread_safe[2*natoms + i] += actiondata.sqrtdisplace[i]*tmp1*DRotDPos[a][b][i][2];
        }
      }
    }
  }
  double ff = fdata.force[0];
  for(unsigned j=0; j<fdata.deriv[0].size(); ++j ) {
    forces.thread_safe[j] += ff*fdata.deriv[0][j];
  }
}

void RMSDVector::applyNonZeroRankForces( std::vector<double>& outforces ) {
  taskmanager.applyForces( outforces );
}

}
}


<|MERGE_RESOLUTION|>--- conflicted
+++ resolved
@@ -204,92 +204,8 @@
     for(unsigned i=0; i<pos.size(); ++i) {
       pos[i] -= center;
     }
-<<<<<<< HEAD
     myinput.myrmsd[jconf].clear();
     myinput.myrmsd[jconf].set(myinput.align,myinput.displace,pos,myinput.type,true,norm_weights);
-=======
-    myrmsd[jconf].clear();
-    myrmsd[jconf].set(align,displace,pos,type,true,norm_weights);
-  }
-}
-
-double RMSDVector::calculateRMSD( const unsigned& current, std::vector<Vector>& pos, std::vector<Vector>& der, std::vector<Vector>& direction ) const {
-  unsigned natoms = pos.size();
-  for(unsigned i=0; i<natoms; ++i) {
-    for(unsigned j=0; j<3; ++j) {
-      pos[i][j] = getPntrToArgument(0)->get( j*natoms + i );
-    }
-  }
-
-  if( displacement && type=="SIMPLE" ) {
-    const Value* myval = getConstPntrToComponent(1);
-    double r = myrmsd[current].simpleAlignment( align, displace, View{pos.data(),pos.size()}, myrmsd[current].getReference(), der, direction, squared );
-    if( !doNotCalculateDerivatives() && myval->forcesWereAdded() ) {
-      Vector comforce;
-      comforce.zero();
-      for(unsigned i=0; i<natoms; i++) {
-        for(unsigned k=0; k<3; ++k) {
-          comforce[k] += align[i]*myval->getForce( (3*current+k)*natoms + i);
-        }
-      }
-      for(unsigned i=0; i<natoms; i++) {
-        for(unsigned k=0; k<3; ++k) {
-          direction[i][k] = myval->getForce( (3*current+k)*natoms + i ) - comforce[k];
-        }
-      }
-    }
-    return r;
-  } else if( displacement ) {
-    const Value* myval = getConstPntrToComponent(1);
-    Tensor rot;
-    Matrix<std::vector<Vector> > DRotDPos(3,3);
-    std::vector<Vector> centeredpos( natoms ), centeredreference( natoms );
-    double r = myrmsd[current].calc_PCAelements( pos, der, rot, DRotDPos, direction, centeredpos, centeredreference, squared );
-    std::vector<Vector> ref( myrmsd[current].getReference() );
-    if( !doNotCalculateDerivatives() && myval->forcesWereAdded() ) {
-      Tensor trot=rot.transpose();
-      double prefactor = 1 / static_cast<double>( natoms );
-      Vector v1;
-      v1.zero();
-      for(unsigned n=0; n<natoms; n++) {
-        Vector ff;
-        for(unsigned k=0; k<3; ++k ) {
-          ff[k] = myval->getForce( (3*current+k)*natoms + n );
-        }
-        v1+=prefactor*matmul(trot,ff);
-      }
-      // Notice that we use centreredreference here to accumulate the true forces
-      for(unsigned n=0; n<natoms; n++) {
-        Vector ff;
-        for(unsigned k=0; k<3; ++k ) {
-          ff[k] = myval->getForce( (3*current+k)*natoms + n );
-        }
-        centeredreference[n] = sqrtdisplace[n]*( matmul(trot,ff) - v1 );
-      }
-      for(unsigned a=0; a<3; a++) {
-        for(unsigned b=0; b<3; b++) {
-          double tmp1=0.;
-          for(unsigned m=0; m<natoms; m++) {
-            tmp1+=centeredpos[m][b]*myval->getForce( (3*current+a)*natoms + m );
-          }
-          for(unsigned i=0; i<natoms; i++) {
-            centeredreference[i] += sqrtdisplace[i]*tmp1*DRotDPos[a][b][i];
-          }
-        }
-      }
-      // Now subtract the current force and add on the true force
-      for(unsigned n=0; n<natoms; n++) {
-        for(unsigned k=0; k<3; ++k) {
-          direction[n][k] = centeredreference[n][k];
-        }
-      }
-    } else {
-      for(unsigned i=0; i<direction.size(); ++i) {
-        direction[i] = sqrtdisplace[i]*( direction[i] - ref[i] );
-      }
-    }
-    return r;
->>>>>>> 9a367472
   }
 }
 
@@ -390,7 +306,7 @@
   getPositionsFromInputData( input, pos );
   if( actiondata.displacement && actiondata.type=="SIMPLE" ) {
     std::vector<Vector> direction( natoms );
-    output.values[0] = actiondata.myrmsd[task_index].simpleAlignment( actiondata.align, actiondata.displace, pos, actiondata.myrmsd[task_index].getReference(), der, direction, actiondata.squared );
+    output.values[0] = actiondata.myrmsd[task_index].simpleAlignment( actiondata.align, actiondata.displace, View(pos.data(),pos.size()), actiondata.myrmsd[task_index].getReference(), der, direction, actiondata.squared );
     for(unsigned i=0; i<direction.size(); ++i) {
       output.values[1+i] = direction[i][0];
       output.values[1+natoms+i] = direction[i][1];
