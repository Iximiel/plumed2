--- conflicted
+++ resolved
@@ -43,11 +43,8 @@
 prepend-path  LIBRARY_PATH       $libdir
 prepend-path  LD_LIBRARY_PATH    $libdir
 prepend-path  DYLD_LIBRARY_PATH  $libdir
-<<<<<<< HEAD
 prepend-path  PYTHONPATH         $libdir/$progname/python
-=======
 prepend-path  PKG_CONFIG_PATH    $libdir/pkgconfig/
->>>>>>> 85f12228
 setenv        PLUMED_KERNEL      $libdir/lib${progname}Kernel.$soext
 setenv        PLUMED_VIMPATH     $libdir/$progname/vim
 }