--- conflicted
+++ resolved
@@ -114,12 +114,8 @@
   keys.add("optional","GRID_SPACING","the approximate grid spacing (to be used as an alternative or together with GRID_BIN)");
   // Keywords for spherical KDE
   keys.add("compulsory","CONCENTRATION","the concentration parameter for Von Mises-Fisher distributions (only required for SPHERICAL_KDE)");
-<<<<<<< HEAD
   keys.add("hidden","MASKED_INPUT_ALLOWED","turns on that you are allowed to use masked inputs ");
-  keys.setValueDescription("a function on a grid that was obtained by doing a Kernel Density Estimation using the input arguments");
-=======
   keys.setValueDescription("grid","a function on a grid that was obtained by doing a Kernel Density Estimation using the input arguments");
->>>>>>> 2c1e52d9
 }
 
 KDE::KDE(const ActionOptions&ao):
