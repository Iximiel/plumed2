--- conflicted
+++ resolved
@@ -204,12 +204,7 @@
       double myvol=1.0; for(unsigned i=0;i<dimension;++i) myvol *= dx[i];
       return myvol;
   } else {
-<<<<<<< HEAD
-      plumed_merror("cell volume for surface grid not worked out yet"); 
-      return 0.0; 
-=======
       return 4*pi / static_cast<double>( getNumberOfPoints() ); 
->>>>>>> d2acb693
   }
 }
 
