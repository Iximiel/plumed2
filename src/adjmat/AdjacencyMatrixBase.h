/* +++++++++++++++++++++++++++++++++++++++++++++++++++++++++++++++++++++++++
   Copyright (c) 2015-2020 The plumed team
   (see the PEOPLE file at the root of the distribution for a list of names)

   See http://www.plumed.org for more information.

   This file is part of plumed, version 2.

   plumed is free software: you can redistribute it and/or modify
   it under the terms of the GNU Lesser General Public License as published by
   the Free Software Foundation, either version 3 of the License, or
   (at your option) any later version.

   plumed is distributed in the hope that it will be useful,
   but WITHOUT ANY WARRANTY; without even the implied warranty of
   MERCHANTABILITY or FITNESS FOR A PARTICULAR PURPOSE.  See the
   GNU Lesser General Public License for more details.

   You should have received a copy of the GNU Lesser General Public License
   along with plumed.  If not, see <http://www.gnu.org/licenses/>.
+++++++++++++++++++++++++++++++++++++++++++++++++++++++++++++++++++++++++ */
#ifndef __PLUMED_adjmat_AdjacencyMatrixBase_h
#define __PLUMED_adjmat_AdjacencyMatrixBase_h

#include <vector>
#include "core/ParallelTaskManager.h"
#include "core/ActionWithMatrix.h"
#include "core/PlumedMain.h"
#include "tools/LinkCells.h"

namespace PLMD {
namespace adjmat {

template <class T>
struct AdjacencyMatrixData {
  T matrixdata;
  bool usepbc{true};
  bool components{false};
  std::size_t nlists{0};
  unsigned natoms_per_list{0};
  std::vector<std::size_t> nlist_v;
  std::size_t *nlist{nullptr};
  unsigned natoms_per_three_list{0};
  std::vector<std::size_t> nlist_three_v;
  std::size_t* nlist_three{nullptr};
  void update() {
    nlist=nlist_v.data();
    nlist_three=nlist_three_v.data();
  }
#ifdef __PLUMED_USE_OPENACC
  void toACCDevice() const {
#pragma acc enter data copyin(this[0:1],usepbc,components,nlists, \
                              natoms_per_list,nlist[0:nlist_v.size()], \
                              natoms_per_three_list, \
                              nlist_three[0:nlist_three_v.size()])
    matrixdata.toACCDevice();
  }
  void removeFromACCDevice() const {
    matrixdata.removeFromACCDevice();
#pragma acc exit data delete(nlist_three[0:nlist_three_v.size()], \
                             natoms_per_three_list, \
                             nlist[0:nlist_v.size()], natoms_per_list, \
                             nlists, components, usepbc, this[0:1])
  }
#endif //__PLUMED_USE_OPENACC
};

struct AdjacencyMatrixInput {
  bool noderiv{false};
  const Pbc* pbc;
  Vector pos;
  std::size_t natoms{0};
  VectorView extra_positions;
};

struct MatrixOutput {
  View<double,1> val;
  View<double> deriv;

  ///doing t= Tensor(v1,v2); deriv[x:x+9]=t with no extra memory allocation
  template <typename Iterable1, typename Iterable2>
  void assignOuterProduct(const std::size_t startingIndex,
                          const Iterable1& v1,
                          const Iterable2& v2 ) {
    deriv[startingIndex + 0] = v1[0] * v2[0];
    deriv[startingIndex + 1] = v1[0] * v2[1];
    deriv[startingIndex + 2] = v1[0] * v2[2];
    deriv[startingIndex + 3] = v1[1] * v2[0];
    deriv[startingIndex + 4] = v1[1] * v2[1];
    deriv[startingIndex + 5] = v1[1] * v2[2];
    deriv[startingIndex + 6] = v1[2] * v2[0];
    deriv[startingIndex + 7] = v1[2] * v2[1];
    deriv[startingIndex + 8] = v1[2] * v2[2];
  }
};

template <class T>
class AdjacencyMatrixBase : public ActionWithMatrix {
public:
  using input_type = AdjacencyMatrixData<T>;
  using PTM = ParallelTaskManager<AdjacencyMatrixBase<T>>;
private:
  PTM taskmanager;
  bool nopbc, read_one_group;
  LinkCells linkcells, threecells;
  std::vector<unsigned> ablocks, threeblocks;
  double nl_cut, nl_cut2;
  unsigned nl_stride;
  void setupThirdAtomBlock( const std::vector<AtomNumber>& tc,
                            std::vector<AtomNumber>& t );
public:
  static constexpr size_t virialSize = 9;
  static void registerKeywords( Keywords& keys );
  explicit AdjacencyMatrixBase(const ActionOptions&);
  unsigned getNumberOfDerivatives() override ;
  void calculate() override ;
  void applyNonZeroRankForces( std::vector<double>& outforces ) override ;
  void getInputData( std::vector<double>& inputdata ) const ;
  std::string writeInGraph() const override {
    if( getName()=="CONTACT_MATRIX_PROPER" ) {
      return "CONTACT_MATRIX";
    }
    return getName();
  }
  void setLinkCellCutoff( const bool& symmetric, const double& lcut, double tcut=-1.0 );
  static void performTask( std::size_t task_index,
                           const AdjacencyMatrixData<T>& actiondata,
                           ParallelActionsInput& input,
<<<<<<< HEAD
                           ParallelActionsOutput& output );
  static int getNumberOfValuesPerTask( std::size_t task_index, const AdjacencyMatrixData<T>& actiondata );
  static void getForceIndices( std::size_t task_index, std::size_t colno, std::size_t ntotal_force, const AdjacencyMatrixData<T>& actiondata, const ParallelActionsInput& input, ForceIndexHolder force_indices );
  ///
  void getMatrixColumnTitles( std::vector<std::string>& argnames ) const override ;
=======
                           ParallelActionsOutput output );
  static int getNumberOfValuesPerTask( std::size_t task_index,
                                       const AdjacencyMatrixData<T>& actiondata );
  static void getForceIndices( std::size_t task_index,
                               std::size_t colno,
                               std::size_t ntotal_force,
                               const AdjacencyMatrixData<T>& actiondata,
                               const ParallelActionsInput& input,
                               ForceIndexHolder force_indices );
>>>>>>> 151733e9
};

template <class T>
void AdjacencyMatrixBase<T>::registerKeywords( Keywords& keys ) {
  ActionWithMatrix::registerKeywords( keys );
  keys.addInputKeyword("optional","MASK","vector","a vector that is used to used to determine which rows of the adjancency matrix to compute");
  keys.add("atoms","GROUP","the atoms for which you would like to calculate the adjacency matrix");
  keys.add("atoms","GROUPA","when you are calculating the adjacency matrix between two sets of atoms this keyword is used to specify the atoms along with the keyword GROUPB");
  keys.add("atoms","GROUPB","when you are calculating the adjacency matrix between two sets of atoms this keyword is used to specify the atoms along with the keyword GROUPA");
  keys.addDeprecatedKeyword("ATOMS","GROUP");
  keys.reserve("atoms","GROUPC","a group of atoms that must be summed over when calculating each element of the adjacency matrix");
  keys.addFlag("COMPONENTS",false,"also calculate the components of the vector connecting the atoms in the contact matrix");
  keys.addFlag("NOPBC",false,"don't use pbc");
  keys.add("compulsory","NL_CUTOFF","0.0","The cutoff for the neighbor list.  A value of 0 means we are not using a neighbor list");
  keys.add("compulsory","NL_STRIDE","1","The frequency with which we are updating the atoms in the neighbor list");
  T::registerKeywords( keys );
  PTM::registerKeywords( keys );
  keys.addOutputComponent("w","COMPONENTS","matrix","a matrix containing the weights for the bonds between each pair of atoms");
  keys.addOutputComponent("x","COMPONENTS","matrix","the projection of the bond on the x axis");
  keys.addOutputComponent("y","COMPONENTS","matrix","the projection of the bond on the y axis");
  keys.addOutputComponent("z","COMPONENTS","matrix","the projection of the bond on the z axis");
  keys.setValueDescription("matrix","a matrix containing the weights for the bonds between each pair of atoms");
  keys.addDOI("10.1021/acs.jctc.6b01073");
}

template <class T>
AdjacencyMatrixBase<T>::AdjacencyMatrixBase(const ActionOptions& ao):
  Action(ao),
  ActionWithMatrix(ao),
  taskmanager(this),
  read_one_group(false),
  linkcells(comm),
  threecells(comm) {
  std::vector<std::size_t> shape(2);
  std::vector<AtomNumber> t;
  parseAtomList("GROUP", t );
  if( getName()!="HBOND_MATRIX" ) {
    if( t.size()==0 ) {
      parseAtomList("ATOMS", t);
      if( t.size()>0 ) {
        warning("using depracated syntax for contact matrix.  You are strongly recommended to use GROUP instead of ATOMS");
      }
    }
  } else if( t.size()>0 ) {
    warning("GROUP keyword has been deprecated for HBOND_MATRIX as it may lead users to wrongly assume that the matrices calculated by this action are symmetric.  We strongly recommend using DONORS/ACCEPTORS instead");
  }

  if( t.size()==0 ) {
    std::vector<AtomNumber> ta;
    if( getName()=="HBOND_MATRIX") {
      parseAtomList("DONORS",ta);
    } else {
      parseAtomList("GROUPA",ta);
    }
    std::vector<AtomNumber> tb;
    if( getName()=="HBOND_MATRIX") {
      parseAtomList("ACCEPTORS",tb);
    } else {
      parseAtomList("GROUPB",tb);
    }
    if( ta.size()==0 || tb.size()==0 ) {
      error("no atoms have been specified in input");
    }

    // Create list of tasks
    log.printf("  atoms in GROUPA ");
    for(unsigned i=0; i<ta.size(); ++i) {
      log.printf("%d ", ta[i].serial());
      t.push_back(ta[i]);
    }
    log.printf("\n");
    log.printf("  atoms in GROUPB ");
    ablocks.resize( tb.size() );
    unsigned n=0;
    for(unsigned i=0; i<tb.size(); ++i) {
      log.printf("%d ", tb[i].serial());
      ablocks[i]=ta.size()+n;
      t.push_back(tb[i]);
      n++;
    }
    log.printf("\n");
    shape[0]=ta.size();
    shape[1]=tb.size();
  } else {
    // Create list of tasks
    log.printf("  atoms in GROUP ");
    ablocks.resize( t.size() );
    for(unsigned i=0; i<t.size(); ++i) {
      log.printf("%d ", t[i].serial());
      ablocks[i]=i;
    }
    log.printf("\n");
    shape[0]=shape[1]=t.size();
    read_one_group=true;
  }
  if( keywords.exists("GROUPC") ) {
    std::vector<AtomNumber> tc;
    parseAtomList("GROUPC",tc);
    if( tc.size()==0 ) {
      error("no atoms in GROUPC specified");
    }
    log.printf("  atoms in GROUPC ");
    setupThirdAtomBlock( tc, t );
  } else if( keywords.exists("BRIDGING_ATOMS") ) {
    std::vector<AtomNumber> tc;
    parseAtomList("BRIDGING_ATOMS",tc);
    if( tc.size()==0 ) {
      error("no BRIDGING_ATOMS specified");
    }
    log.printf("  bridging atoms are ");
    setupThirdAtomBlock( tc, t );
  } else if( keywords.exists("HYDROGENS") ) {
    std::vector<AtomNumber> tc;
    parseAtomList("HYDROGENS",tc);
    if( tc.size()==0 ) {
      error("no HYDROGEN atoms specified");
    }
    log.printf("  hydrogen atoms are ");
    setupThirdAtomBlock( tc, t );
  } else if( keywords.exists("BACKGROUND_ATOMS") ) {
    std::vector<AtomNumber> tc;
    parseAtomList("BACKGROUND_ATOMS",tc);
    if( tc.size()==0 ) {
      error("no ATOMS atoms specified");
    }
    log.printf("  atoms for background density are ");
    setupThirdAtomBlock( tc, t );
  }
  // Request the atoms from the ActionAtomistic
  requestAtoms( t, false );
  bool components;
  parseFlag("COMPONENTS",components);
  parseFlag("NOPBC",nopbc);
  if( !components ) {
    addValue( shape );
    setNotPeriodic();
  } else {
    addComponent( "w", shape );
    componentIsNotPeriodic("w");
  }
  getPntrToComponent(0)->setDerivativeIsZeroWhenValueIsZero();
  // Stuff for neighbor list
  parse("NL_CUTOFF",nl_cut);
  nl_cut2=nl_cut*nl_cut;
  parse("NL_STRIDE",nl_stride);
  if( nl_cut==0 && nl_stride>1 ) {
    error("NL_CUTOFF must be set if NL_STRIDE is set greater than 1");
  }
  if( nl_cut>0 ) {
    log.printf("  using neighbor list with cutoff %f.  List is updated every %u steps.\n",nl_cut,nl_stride);
  }

  if( components ) {
    addComponent( "x", shape );
    componentIsNotPeriodic("x");
    addComponent( "y", shape );
    componentIsNotPeriodic("y");
    addComponent( "z", shape );
    componentIsNotPeriodic("z");
  }
  log<<"  Bibliography "<<plumed.cite("Tribello, Giberti, Sosso, Salvalaglio and Parrinello, J. Chem. Theory Comput. 13, 1317 (2017)")<<"\n";
  AdjacencyMatrixData<T> matdata;
  matdata.usepbc = !nopbc;
  matdata.components = components;
  matdata.nlists = getPntrToComponent(0)->getShape()[0];
  matdata.matrixdata.parseInput( this );
  taskmanager.setActionInput( matdata );
}

template <class T>
unsigned AdjacencyMatrixBase<T>::getNumberOfDerivatives() {
  return 3*getNumberOfAtoms() + 9;
}

template <class T>
void AdjacencyMatrixBase<T>::setupThirdAtomBlock( const std::vector<AtomNumber>& tc,
    std::vector<AtomNumber>& t ) {
  threeblocks.resize( tc.size() );
  unsigned base=t.size();
  for(unsigned i=0; i<tc.size(); ++i) {
    log.printf("%d ", tc[i].serial());
    t.push_back(tc[i]);
    threeblocks[i]=base+i;
  }
  log.printf("\n");
}

template <class T>
void AdjacencyMatrixBase<T>::setLinkCellCutoff( const bool& symmetric,
    const double& lcut,
    double tcut ) {
  if( read_one_group && symmetric ) {
    getPntrToComponent(0)->setSymmetric( true );
  }
  if( nl_cut>0 && lcut>nl_cut ) {
    error("D_MAX for switching functions should be shorter than neighbor list cutoff");
  }

  if( tcut<0 ) {
    tcut=lcut;
  }
  if( nl_cut>0 ) {
    linkcells.setCutoff( nl_cut );
  } else {
    linkcells.setCutoff( lcut );
  }
  if( linkcells.getCutoff()<std::numeric_limits<double>::max() ) {
    log.printf("  set link cell cutoff to %f \n", linkcells.getCutoff() );
  }
  threecells.setCutoff( tcut );
}

template <class T>
void AdjacencyMatrixBase<T>::getInputData( std::vector<double>& inputdata ) const {
  if( inputdata.size()!=3*getNumberOfAtoms() ) {
    inputdata.resize( 3*getNumberOfAtoms() );
  }

  std::size_t k=0;
  for(unsigned i=0; i<getNumberOfAtoms(); ++i) {
    Vector mypos( ActionAtomistic::getPosition(i) );
    inputdata[k] = mypos[0];
    k++;
    inputdata[k] = mypos[1];
    k++;
    inputdata[k] = mypos[2];
    k++;
  }
}

template <class T>
void AdjacencyMatrixBase<T>::getMatrixColumnTitles( std::vector<std::string>& argnames ) const {
  std::string num;
  for(unsigned i=0; i<getConstPntrToComponent(0)->getShape()[1]; ++i) {
    Tools::convert( i+1, num );
    argnames.push_back( num );
  }
}

template <class T>
void AdjacencyMatrixBase<T>::calculate() {
  Value* myval = getPntrToComponent(0);
  // Retrieve the task list
  std::vector<unsigned> & pTaskList( getListOfActiveTasks(this) );
  // Get the number of tasks we have to deal with
  unsigned ntasks=myval->getShape()[0];
  if( nl_stride==1 ) {
    ntasks=pTaskList.size();
  } else {
    error("neighbour list non updates are not actually implemented or tested");
  }
  unsigned fbsize=0;
  unsigned lstart = getConstPntrToComponent(0)->getShape()[0];
  // This is triggered if you have GROUPA/GROUPB
  // in that case the second index for the matrix is recovered from the neighbour list
  // by subtracting the number of atoms in GROUPA as we do here.
  if( ablocks[0]>=lstart ) {
    fbsize = lstart;
  }

  // Get the atoms
  std::vector<Vector> ltmp_pos2( ntasks );
  for(unsigned i=0; i<ntasks; ++i) {
    ltmp_pos2[i] = ActionAtomistic::getPosition(pTaskList[i]);
  }
  auto & matdata = taskmanager.getActionInput();
  // Now update the neighbor lists
  if( getStep()%nl_stride==0 ) {
    // Build the link cells
    std::vector<Vector> ltmp_pos( ablocks.size() );
    for(unsigned i=0; i<ablocks.size(); ++i) {
      ltmp_pos[i]=ActionAtomistic::getPosition( ablocks[i] );
    }
    linkcells.createNeighborList( getConstPntrToComponent(0)->getShape()[0],
                                  ltmp_pos2,
                                  pTaskList,
                                  pTaskList,
                                  ltmp_pos,
                                  ablocks,
                                  getPbc(),
                                  matdata.natoms_per_list,
                                  matdata.nlist_v );
    if( threeblocks.size()>0 ) {
      std::vector<Vector> ltmp_pos3( threeblocks.size() );
      for(unsigned i=0; i<threeblocks.size(); ++i) {
        ltmp_pos3[i]=ActionAtomistic::getPosition( threeblocks[i] );
      }
      threecells.createNeighborList( getConstPntrToComponent(0)->getShape()[0],
                                     ltmp_pos2,
                                     pTaskList,
                                     pTaskList,
                                     ltmp_pos3,
                                     threeblocks,
                                     getPbc(),
                                     matdata.natoms_per_three_list,
                                     matdata.nlist_three_v);
    }
    matdata.update();
  } else {
    error("neighbour list non updates are not actually implemented or tested");
  }
  // And finally work out maximum number of columns to use
  unsigned maxcol = matdata.nlist[0];
  for(unsigned i=1; i<getConstPntrToComponent(0)->getShape()[0]; ++i) {
    if( matdata.nlist[i]>maxcol ) {
      maxcol = matdata.nlist[i];
    }
  }
  // The first element returned by the neighbour list is the central atom.  The
  // neighbour list thus always has one more atom in it than there are atoms in the
  // neighbourhood of the central atom
  maxcol = maxcol-1;

  // Reshape the matrix store if the number of columns has changed
  if( maxcol!=myval->getNumberOfColumns() ) {
    for(int i=0; i<getNumberOfComponents(); ++i) {
      getPntrToComponent(i)->reshapeMatrixStore( maxcol );
    }
  }
  // Clear the bookeeping array
  for(unsigned i=0; i<lstart; ++i) {
    myval->setMatrixBookeepingElement( i*(1+maxcol), 0 );
  }
  // Transfer neighbor list data to the bookeeping arrays
  for(unsigned i=0; i<ntasks; ++i) {
    unsigned bstart = pTaskList[i]*(1+maxcol);
    unsigned rstart = lstart + pTaskList[i]*(1+matdata.natoms_per_list);
    myval->setMatrixBookeepingElement( bstart, matdata.nlist[pTaskList[i]] - 1 );
    for(unsigned j=1; j<matdata.nlist[pTaskList[i]]; ++j) {
      myval->setMatrixBookeepingElement( bstart+j, matdata.nlist[rstart+j] - fbsize );
    }
  }
  for(unsigned i=1; i<getNumberOfComponents(); ++i) {
    getPntrToComponent(i)->copyBookeepingArrayFromArgument( getPntrToComponent(0) );
  }
  // We need to setup the task manager here because at this point we know the size of the sparse matrices
  unsigned nder = 6 + 3*matdata.natoms_per_three_list + virialSize;
  if( matdata.components ) {
    taskmanager.setupParallelTaskManager( nder, getNumberOfDerivatives() );
  } else {
    taskmanager.setupParallelTaskManager( nder, getNumberOfDerivatives() );
  }
  // Create the workspace that we use in performTask
  taskmanager.setWorkspaceSize(3*(maxcol + 2 + matdata.natoms_per_three_list) );
  // And run all the tasks
  taskmanager.runAllTasks();
}

template <class T>
void AdjacencyMatrixBase<T>::performTask( std::size_t task_index,
    const AdjacencyMatrixData<T>& actiondata,
    ParallelActionsInput& input,
    ParallelActionsOutput output ) {
  const unsigned nneigh=actiondata.nlist[task_index];
  const unsigned n3neigh=(actiondata.natoms_per_three_list>0) ?
                         actiondata.nlist_three[task_index]:0;
  VectorView atoms(output.buffer.data(), nneigh + n3neigh );

  const unsigned fstart = actiondata.nlists + task_index*(1+actiondata.natoms_per_list);
  const View<double,3> pos0( input.inputdata + 3 * task_index);
  for(unsigned i=0; i<nneigh; ++i) {
    atoms[i][0] = input.inputdata[3*actiondata.nlist[fstart+i]+0] - pos0[0];
    atoms[i][1] = input.inputdata[3*actiondata.nlist[fstart+i]+1] - pos0[1];
    atoms[i][2] = input.inputdata[3*actiondata.nlist[fstart+i]+2] - pos0[2];
  }

  if( actiondata.natoms_per_three_list>0 ) {
    // Retrieve the set of third atoms
    unsigned fstart3 = actiondata.nlists
                       + task_index*(1+actiondata.natoms_per_three_list);
    for(unsigned i=1; i<n3neigh; ++i) {
      atoms[nneigh+i-1][0] =
        input.inputdata[3*actiondata.nlist_three[fstart3+i]+0] - pos0[0];
      atoms[nneigh+i-1][1] =
        input.inputdata[3*actiondata.nlist_three[fstart3+i]+1] - pos0[1];
      atoms[nneigh+i-1][2] =
        input.inputdata[3*actiondata.nlist_three[fstart3+i]+2] - pos0[2];
    }
  }


  // Apply periodic boundary conditions to all the atoms
  if( actiondata.usepbc ) {
    input.pbc->apply( atoms, atoms.size() );
  }
  AdjacencyMatrixInput adjinp {input.noderiv,
                               input.pbc,
                               Vector{0.0,0.0,0.0},
                               0,
                               VectorView{ atoms.data() + 3*nneigh,n3neigh}};

  if( n3neigh>1 ) {
    adjinp.natoms = n3neigh-1;
  }

  // And calculate this row of the matrices
  std::size_t nderiv(6 + 3*adjinp.natoms + virialSize);
  const unsigned ncomponents =(actiondata.components) ? 4 : 1;

  // Must clear the derivatives here as otherwise sparsity pattern
  // of derivatives does not match sparsity pattern for forces
  if( !input.noderiv ) {
    for(unsigned i=0; i<output.derivatives.size(); ++i) {
      output.derivatives[i] = 0.0;
    }
  }

  for(unsigned i=1; i<nneigh; ++i ) {
    adjinp.pos = Vector(atoms[i][0],atoms[i][1],atoms[i][2]);
    const std::size_t valpos = (i-1)*ncomponents;
    MatrixOutput adjout{View<double,1>{&output.values[ valpos]},
                        View{output.derivatives.data() + valpos*nderiv,nderiv}};
    T::calculateWeight( actiondata.matrixdata, adjinp, adjout );
    if( !actiondata.components ) {
      continue ;
    }
    output.values[valpos+1] = atoms[i][0];
    output.values[valpos+2] = atoms[i][1];
    output.values[valpos+3] = atoms[i][2];
    if( input.noderiv ) {
      continue ;
    }
    //sugar for not having to repeat [valpos*nderiv+something]
    for(int ii=1; ii<4; ++ii) {
      PLMD::View derivs( output.derivatives.data() + valpos*nderiv+ii*nderiv, 5);
      derivs[0] = -1.0;
      derivs[1] =  1.0;
      derivs[2] = -atoms[i][0];
      derivs[3] = -atoms[i][1];
      derivs[4] = -atoms[i][2];
    }

  }
}

template <class T>
void AdjacencyMatrixBase<T>::applyNonZeroRankForces( std::vector<double>& outforces ) {
  taskmanager.applyForces( outforces );
}

template <class T>
int AdjacencyMatrixBase<T>::getNumberOfValuesPerTask( std::size_t task_index,
    const AdjacencyMatrixData<T>& actiondata ) {
  return actiondata.nlist[task_index] - 1;
}

template <class T>
void AdjacencyMatrixBase<T>::getForceIndices( const std::size_t task_index,
    const std::size_t colno,
    const std::size_t ntotal_force,
    const AdjacencyMatrixData<T>& actiondata,
    const ParallelActionsInput& /*input*/,
    ForceIndexHolder force_indices ) {

  const unsigned fstart = actiondata.nlists
                          + task_index*(1 + actiondata.natoms_per_list);

  const auto three_task_index= 3 * task_index;
  force_indices.indices[0][0] = three_task_index;
  force_indices.indices[0][1] = three_task_index + 1;
  force_indices.indices[0][2] = three_task_index + 2;

  const unsigned myatom = 3 * actiondata.nlist[fstart + 1 + colno];
  force_indices.indices[0][3] = myatom;
  force_indices.indices[0][4] = myatom + 1;
  force_indices.indices[0][5] = myatom + 2;
  if( actiondata.components ) {
    force_indices.indices[1][0] = three_task_index;
    force_indices.indices[1][1] = myatom;
    force_indices.indices[2][0] = three_task_index + 1;
    force_indices.indices[2][1] = myatom + 1;
    force_indices.indices[3][0] = three_task_index + 2;
    force_indices.indices[3][1] = myatom + 2;
  }

  force_indices.threadsafe_derivatives_end[0] = 0;
  unsigned n = 6;
  if( actiondata.natoms_per_three_list>0 ) {
    const unsigned n3neigh = actiondata.nlist_three[task_index];
    const unsigned fstart3 = actiondata.nlists
                             + task_index*(1 + actiondata.natoms_per_three_list);
    for(unsigned j=1; j<n3neigh; ++j) {
      unsigned my3atom = 3 * actiondata.nlist_three[fstart3 + j];
      force_indices.indices[0][n  ] = my3atom;
      force_indices.indices[0][n+1] = my3atom + 1;
      force_indices.indices[0][n+2] = my3atom + 2;
      n += 3;
    }
  }
  const unsigned virstart = ntotal_force - 9;
  force_indices.indices[0][n  ] = virstart + 0;
  force_indices.indices[0][n+1] = virstart + 1;
  force_indices.indices[0][n+2] = virstart + 2;
  force_indices.indices[0][n+3] = virstart + 3;
  force_indices.indices[0][n+4] = virstart + 4;
  force_indices.indices[0][n+5] = virstart + 5;
  force_indices.indices[0][n+6] = virstart + 6;
  force_indices.indices[0][n+7] = virstart + 7;
  force_indices.indices[0][n+8] = virstart + 8;

  force_indices.tot_indices[0] = n + 9;
  if( actiondata.components ) {
    force_indices.threadsafe_derivatives_end[1] = 0;
    force_indices.threadsafe_derivatives_end[2] = 0;
    force_indices.threadsafe_derivatives_end[3] = 0;
    force_indices.indices[1][2] = virstart;
    force_indices.indices[1][3] = virstart + 1;
    force_indices.indices[1][4] = virstart + 2;
    force_indices.indices[2][2] = virstart + 3;
    force_indices.indices[2][3] = virstart + 4;
    force_indices.indices[2][4] = virstart + 5;
    force_indices.indices[3][2] = virstart + 6;
    force_indices.indices[3][3] = virstart + 7;
    force_indices.indices[3][4] = virstart + 8;
    force_indices.tot_indices[1] = 5;
    force_indices.tot_indices[2] = 5;
    force_indices.tot_indices[3] = 5;
  }
}

} // namespace adjmat
} // namespace PLMD

#endif //__PLUMED_adjmat_AdjacencyMatrixBase_h<|MERGE_RESOLUTION|>--- conflicted
+++ resolved
@@ -126,13 +126,6 @@
   static void performTask( std::size_t task_index,
                            const AdjacencyMatrixData<T>& actiondata,
                            ParallelActionsInput& input,
-<<<<<<< HEAD
-                           ParallelActionsOutput& output );
-  static int getNumberOfValuesPerTask( std::size_t task_index, const AdjacencyMatrixData<T>& actiondata );
-  static void getForceIndices( std::size_t task_index, std::size_t colno, std::size_t ntotal_force, const AdjacencyMatrixData<T>& actiondata, const ParallelActionsInput& input, ForceIndexHolder force_indices );
-  ///
-  void getMatrixColumnTitles( std::vector<std::string>& argnames ) const override ;
-=======
                            ParallelActionsOutput output );
   static int getNumberOfValuesPerTask( std::size_t task_index,
                                        const AdjacencyMatrixData<T>& actiondata );
@@ -142,7 +135,7 @@
                                const AdjacencyMatrixData<T>& actiondata,
                                const ParallelActionsInput& input,
                                ForceIndexHolder force_indices );
->>>>>>> 151733e9
+  void getMatrixColumnTitles( std::vector<std::string>& argnames ) const override ;
 };
 
 template <class T>
