/* +++++++++++++++++++++++++++++++++++++++++++++++++++++++++++++++++++++++++
   Copyright (c) 2011-2023 The plumed team
   (see the PEOPLE file at the root of the distribution for a list of names)

   See http://www.plumed.org for more information.

   This file is part of plumed, version 2.

   plumed is free software: you can redistribute it and/or modify
   it under the terms of the GNU Lesser General Public License as published by
   the Free Software Foundation, either version 3 of the License, or
   (at your option) any later version.

   plumed is distributed in the hope that it will be useful,
   but WITHOUT ANY WARRANTY; without even the implied warranty of
   MERCHANTABILITY or FITNESS FOR A PARTICULAR PURPOSE.  See the
   GNU Lesser General Public License for more details.

   You should have received a copy of the GNU Lesser General Public License
   along with plumed.  If not, see <http://www.gnu.org/licenses/>.
+++++++++++++++++++++++++++++++++++++++++++++++++++++++++++++++++++++++++ */
#include "core/ActionWithMatrix.h"
#include "core/ActionRegister.h"
#include "tools/Torsion.h"

//+PLUMEDOC MCOLVAR TORSIONS_MATRIX
/*
Calculate the matrix of torsions between two vectors of molecules

\par Examples

*/
//+ENDPLUMEDOC

namespace PLMD {
namespace adjmat {

class TorsionsMatrix : public ActionWithMatrix {
public:
  static void registerKeywords( Keywords& keys );
  explicit TorsionsMatrix(const ActionOptions&);
  unsigned getNumberOfDerivatives();
  unsigned getNumberOfColumns() const override ;
  void setupForTask( const unsigned& task_index, std::vector<unsigned>& indices, MultiValue& myvals ) const ;
  void performTask( const std::string& controller, const unsigned& index1, const unsigned& index2, MultiValue& myvals ) const override;
  void runEndOfRowJobs( const unsigned& ival, const std::vector<unsigned> & indices, MultiValue& myvals ) const override ;
};

PLUMED_REGISTER_ACTION(TorsionsMatrix,"TORSIONS_MATRIX")

void TorsionsMatrix::registerKeywords( Keywords& keys ) {
<<<<<<< HEAD
  ActionWithMatrix::registerKeywords(keys); keys.use("ARG"); keys.use("MASK");
=======
  ActionWithMatrix::registerKeywords(keys);
  keys.addInputKeyword("compulsory","ARG","matrix","an Nx3 and a 3xN matrix that contain the bond vectors that you would like to determine the torsion angles between");
>>>>>>> 2c1e52d9
  keys.add("atoms","POSITIONS1","the positions to use for the molecules specified using the first argument");
  keys.add("atoms","POSITIONS2","the positions to use for the molecules specified using the second argument");
  keys.setValueDescription("matrix","the matrix of torsions between the two vectors of input directors");
}

TorsionsMatrix::TorsionsMatrix(const ActionOptions&ao):
  Action(ao),
  ActionWithMatrix(ao)
{
  int nm=getNumberOfMasks(); if( nm<0 ) nm = 0;
  if( getNumberOfArguments()-nm!=2 ) error("should be two arguments to this action, a matrix and a vector");
  if( getPntrToArgument(0)->getRank()!=2 || getPntrToArgument(0)->hasDerivatives() ) error("first argument to this action should be a matrix");
  if( getPntrToArgument(1)->getRank()!=2 || getPntrToArgument(1)->hasDerivatives() ) error("second argument to this action should be a matrix");
  if( getPntrToArgument(0)->getShape()[1]!=3 || getPntrToArgument(1)->getShape()[0]!=3 ) error("number of columns in first matrix and number of rows in second matrix should equal 3");

  std::vector<AtomNumber> atoms_a; parseAtomList("POSITIONS1", atoms_a );
  if( atoms_a.size()!=getPntrToArgument(0)->getShape()[0] ) error("mismatch between number of atoms specified using POSITIONS1 and number of arguments in vector input");
  log.printf("  using positions of these atoms for vectors in first matrix \n");
  for(unsigned int i=0; i<atoms_a.size(); ++i) {
    if ( (i+1) % 25 == 0 ) log.printf("  \n");
    log.printf("  %d", atoms_a[i].serial());
  }
  log.printf("\n"); std::vector<AtomNumber> atoms_b; parseAtomList("POSITIONS2", atoms_b );
  if( atoms_b.size()!=getPntrToArgument(1)->getShape()[1] ) error("mismatch between number of atoms specified using POSITIONS2 and number of arguments in vector input");
  log.printf("  using positions of these atoms for vectors in second matrix \n");
  for(unsigned i=0; i<atoms_b.size(); ++i) {
    if ( (i+1) % 25 == 0 ) log.printf("  \n");
    log.printf("  %d", atoms_b[i].serial()); atoms_a.push_back( atoms_b[i] );
  }
  log.printf("\n"); requestAtoms( atoms_a, false );

  std::vector<unsigned> shape(2); shape[0]=getPntrToArgument(0)->getShape()[0]; shape[1]=getPntrToArgument(1)->getShape()[1];
  addValue( shape ); setPeriodic("-pi","pi");

  if( nm>0 ) {
    unsigned iarg = getNumberOfArguments()-1;
    if( getPntrToArgument(iarg)->getRank()!=2 || getPntrToArgument(0)->hasDerivatives() ) error("argument passed to MASK keyword should be a matrix");
    if( getPntrToArgument(iarg)->getShape()[0]!=shape[0] || getPntrToArgument(iarg)->getShape()[1]!=shape[1] ) error("argument passed to MASK keyword has the wrong shape");
  }
}

unsigned TorsionsMatrix::getNumberOfDerivatives() {
  return 3*getNumberOfAtoms() + 9 + getPntrToArgument(0)->getNumberOfStoredValues() + getPntrToArgument(1)->getNumberOfStoredValues();
}

unsigned TorsionsMatrix::getNumberOfColumns() const {
  if( getNumberOfArguments()>2 ) return getPntrToArgument(2)->getNumberOfColumns();
  return getConstPntrToComponent(0)->getShape()[1];
}

void TorsionsMatrix::setupForTask( const unsigned& task_index, std::vector<unsigned>& indices, MultiValue& myvals ) const {
  if( getNumberOfArguments()>2 ) {
    unsigned start_n = getPntrToArgument(0)->getShape()[0], size_v = getPntrToArgument(2)->getRowLength(task_index);
    if( indices.size()!=size_v+1 ) indices.resize( size_v+1 );
    for(unsigned i=0; i<size_v; ++i) indices[i+1] = start_n + getPntrToArgument(2)->getRowIndex(task_index, i);
    myvals.setSplitIndex( size_v + 1 );
  } else {
    unsigned start_n = getPntrToArgument(0)->getShape()[0], size_v = getPntrToArgument(1)->getShape()[1];
    if( indices.size()!=size_v+1 ) indices.resize( size_v+1 );
    for(unsigned i=0; i<size_v; ++i) indices[i+1] = start_n + i;
    myvals.setSplitIndex( size_v + 1 );
  }
}

void TorsionsMatrix::performTask( const std::string& controller, const unsigned& index1, const unsigned& index2, MultiValue& myvals ) const {
  unsigned ind2=index2;
  if( index2>=getPntrToArgument(0)->getShape()[0] ) ind2 = index2 - getPntrToArgument(0)->getShape()[0];

  Vector v1, v2, dv1, dv2, dconn;
  // Compute the distance connecting the two centers
  Vector conn=pbcDistance( getPosition(index1), getPosition(index2) );
  if( conn.modulo2()<epsilon ) return;

  // Get the two vectors
  for(unsigned i=0; i<3; ++i) {
    v1[i] = getPntrToArgument(0)->get( index1*getPntrToArgument(0)->getNumberOfColumns() + i, false );
    v2[i] = getPntrToArgument(1)->get( i*getPntrToArgument(1)->getNumberOfColumns() + ind2, false );
  }
  // Evaluate angle
  Torsion t; double angle = t.compute( v1, conn, v2, dv1, dconn, dv2 );
  myvals.addValue( 0, angle );

  if( doNotCalculateDerivatives() ) return;

  // Add the derivatives on the matrices
  unsigned base1 = index1*getPntrToArgument(0)->getNumberOfColumns();
  unsigned ncols = getPntrToArgument(1)->getNumberOfColumns();
  unsigned base2 = getPntrToArgument(0)->getNumberOfStoredValues() + ind2;
  for(unsigned i=0; i<3; ++i) {
    myvals.addDerivative( 0, base1 + i, dv1[i] ); myvals.updateIndex( 0, base1 + i );
    myvals.addDerivative( 0, base2 + i*ncols, dv2[i] ); myvals.updateIndex( 0, base2 + i*ncols );
  }
  // And derivatives on positions
  unsigned narg_derivatives = getPntrToArgument(0)->getNumberOfValues() + getPntrToArgument(1)->getNumberOfValues();
  for(unsigned i=0; i<3; ++i) {
    myvals.addDerivative( 0, narg_derivatives + 3*index1+i, -dconn[i] ); myvals.addDerivative( 0, narg_derivatives + 3*index2+i, dconn[i] );
    myvals.updateIndex( 0, narg_derivatives + 3*index1+i ); myvals.updateIndex( 0, narg_derivatives + 3*index2+i );
  }
  //And virial
  Tensor vir( -extProduct( conn, dconn ) ); unsigned virbase = narg_derivatives + 3*getNumberOfAtoms();
  for(unsigned i=0; i<3; ++i) for(unsigned j=0; j<3; ++j ) { myvals.addDerivative( 0, virbase+3*i+j, vir(i,j) ); myvals.updateIndex( 0, virbase+3*i+j ); }
}

void TorsionsMatrix::runEndOfRowJobs( const unsigned& ival, const std::vector<unsigned> & indices, MultiValue& myvals ) const {
  if( doNotCalculateDerivatives() ) return ;

  unsigned mat1s = 3*ival, ss = getPntrToArgument(1)->getShape()[1];
  unsigned nmat_ind = myvals.getNumberOfMatrixRowDerivatives();
  unsigned narg_derivatives = getPntrToArgument(0)->getNumberOfValues() + getPntrToArgument(1)->getNumberOfValues();
  std::vector<unsigned>& matrix_indices( myvals.getMatrixRowDerivativeIndices() ); unsigned ntwo_atoms = myvals.getSplitIndex();
  for(unsigned j=0; j<3; ++j) {
    matrix_indices[nmat_ind] = mat1s + j; nmat_ind++;
    matrix_indices[nmat_ind] = narg_derivatives + mat1s + j; nmat_ind++;
    for(unsigned i=1; i<ntwo_atoms; ++i) {
      unsigned ind2 = indices[i]; if( ind2>=getPntrToArgument(0)->getShape()[0] ) ind2 = indices[i] - getPntrToArgument(0)->getShape()[0];
      matrix_indices[nmat_ind] = getPntrToArgument(0)->getNumberOfStoredValues() + j*ss + ind2; nmat_ind++;
      matrix_indices[nmat_ind] = narg_derivatives + 3*indices[i] + j; nmat_ind++;
    }
  }
  unsigned base = narg_derivatives + 3*getNumberOfAtoms(); for(unsigned j=0; j<9; ++j) { matrix_indices[nmat_ind] = base + j; nmat_ind++; }
  myvals.setNumberOfMatrixRowDerivatives( nmat_ind );
}

}
}<|MERGE_RESOLUTION|>--- conflicted
+++ resolved
@@ -49,12 +49,9 @@
 PLUMED_REGISTER_ACTION(TorsionsMatrix,"TORSIONS_MATRIX")
 
 void TorsionsMatrix::registerKeywords( Keywords& keys ) {
-<<<<<<< HEAD
-  ActionWithMatrix::registerKeywords(keys); keys.use("ARG"); keys.use("MASK");
-=======
-  ActionWithMatrix::registerKeywords(keys);
+  ActionWithMatrix::registerKeywords(keys); 
+  keys.addInputKeyword("optional","MASK","matrix","a matrix that is used to used to determine which elements of this matrix to compute");
   keys.addInputKeyword("compulsory","ARG","matrix","an Nx3 and a 3xN matrix that contain the bond vectors that you would like to determine the torsion angles between");
->>>>>>> 2c1e52d9
   keys.add("atoms","POSITIONS1","the positions to use for the molecules specified using the first argument");
   keys.add("atoms","POSITIONS2","the positions to use for the molecules specified using the second argument");
   keys.setValueDescription("matrix","the matrix of torsions between the two vectors of input directors");
