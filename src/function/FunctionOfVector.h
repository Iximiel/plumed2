--- conflicted
+++ resolved
@@ -81,12 +81,8 @@
   } else if( keys.getDisplayName()=="SORT" ) {
     keys.setValueDescription("vector","a vector that has been sorted into ascending order");
   } else if( keys.outputComponentExists(".#!value") ) {
-<<<<<<< HEAD
     keys.add("optional","MASK","the label for a sparse matrix that should be used to determine which elements of the matrix should be computed");
-    keys.setValueDescription("the vector obtained by doing an element-wise application of " + keys.getOutputComponentDescription(".#!value") + " to the input vectors");
-=======
     keys.setValueDescription("vector","the vector obtained by doing an element-wise application of " + keys.getOutputComponentDescription(".#!value") + " to the input vectors");
->>>>>>> 2c1e52d9
   }
 }
 
