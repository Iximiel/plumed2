/* +++++++++++++++++++++++++++++++++++++++++++++++++++++++++++++++++++++++++
   Copyright (c) 2012-2018 The plumed team
   (see the PEOPLE file at the root of the distribution for a list of names)

   See http://www.plumed.org for more information.

   This file is part of plumed, version 2.

   plumed is free software: you can redistribute it and/or modify
   it under the terms of the GNU Lesser General Public License as published by
   the Free Software Foundation, either version 3 of the License, or
   (at your option) any later version.

   plumed is distributed in the hope that it will be useful,
   but WITHOUT ANY WARRANTY; without even the implied warranty of
   MERCHANTABILITY or FITNESS FOR A PARTICULAR PURPOSE.  See the
   GNU Lesser General Public License for more details.

   You should have received a copy of the GNU Lesser General Public License
   along with plumed.  If not, see <http://www.gnu.org/licenses/>.
+++++++++++++++++++++++++++++++++++++++++++++++++++++++++++++++++++++++++ */
#include "core/ActionRegister.h"
#include "tools/KernelFunctions.h"
#include "gridtools/ActionWithGrid.h"
#include "vesselbase/ActionWithVessel.h"
#include "vesselbase/StoreDataVessel.h"
#include "multicolvar/MultiColvarBase.h"
#include "core/PlumedMain.h"
#include "core/ActionSet.h"

namespace PLMD {
namespace analysis {

//+PLUMEDOC GRIDCALC HISTOGRAM
/*
Accumulate the average probability density along a few CVs from a trajectory.

When using this method it is supposed that you have some collective variable \f$\zeta\f$ that
gives a reasonable description of some physical or chemical phenomenon.  As an example of what we
mean by this suppose you wish to examine the following SN2 reaction:

\f[
 \textrm{OH}^- + \textrm{CH}_3Cl  \rightarrow \textrm{CH}_3OH + \textrm{Cl}^-
\f]

The distance between the chlorine atom and the carbon is an excellent collective variable, \f$\zeta\f$,
in this case because this distance is short for the reactant, \f$\textrm{CH}_3Cl\f$, because the carbon
and chlorine are chemically bonded, and because it is long for the product state when these two atoms are
not chemically bonded.  We thus might want to accumulate the probability density, \f$P(\zeta)\f$, as a function of this distance
as this will provide us with information about the overall likelihood of the reaction.   Furthermore, the
free energy, \f$F(\zeta)\f$, is related to this probability density via:

\f[
F(\zeta) = - k_B T \ln P(\zeta)
\f]

Accumulating these probability densities is precisely what this Action can be used to do.  Furthermore, the conversion
of the histogram to the free energy can be achieved by using the method \ref CONVERT_TO_FES.

We calculate histograms within PLUMED using a method known as kernel density estimation, which you can read more about here:

https://en.wikipedia.org/wiki/Kernel_density_estimation

In PLUMED the value of \f$\zeta\f$ at each discrete instant in time in the trajectory is accumulated.  A kernel, \f$K(\zeta-\zeta(t'),\sigma)\f$,
centered at the current value, \f$\zeta(t)\f$, of this quantity is generated with a bandwith \f$\sigma\f$, which
is set by the user.  These kernels are then used to accumulate the ensemble average for the probability density:

\f[
\langle P(\zeta) \rangle = \frac{ \sum_{t'=0}^t w(t') K(\zeta-\zeta(t'),\sigma) }{ \sum_{t'=0}^t w(t') }
\f]

Here the sums run over a portion of the trajectory specified by the user.  The final quantity evalulated is a weighted
average as the weights, \f$w(t')\f$, allow us to negate the effect any bias might have on the region of phase space
sampled by the system.  This is discussed in the section of the manual on \ref Analysis.

A discrete analogue of kernel density estimation can also be used.  In this analogue the kernels in the above formula
are replaced by dirac delta functions.   When this method is used the final function calculated is no longer a probability
density - it is instead a probability mass function as each element of the function tells you the value of an integral
between two points on your grid rather than the value of a (continuous) function on a grid.

Additional material and examples can be also found in the tutorials \ref belfast-1 and \ref lugano-1.

\par A note on block averaging and errors

Some particularly important
issues related to the convergence of histograms and the estimation of error bars around the ensemble averages you calculate are covered in \ref trieste-2.
The technique for estimating error bars that is known as block averaging is introduced in this tutorial.  The essence of this technique is that
the trajectory is split into a set of blocks and separate ensemble averages are calculated from each separate block of data.  If \f$\{A_i\}\f$ is
the set of \f$N\f$ block averages that are obtained from this technique then the final error bar is calculated as:

\f[
\textrm{error} = \sqrt{ \frac{1}{N} \frac{1}{N-1} \sum_{i=1}^N (A_i^2 - \langle A \rangle )^2 } \qquad \textrm{where} \qquad \langle A \rangle = \frac{1}{N} \sum_{i=1}^N A_i
\f]

If the simulation is biased and reweighting is performed then life is a little more complex as each of the block averages should be calculated as a
weighted average.  Furthermore, the weights should be taken into account when the final ensemble and error bars are calculated.  As such the error should be:

\f[
\textrm{error} = \sqrt{ \frac{1}{N} \frac{\sum_{i=1}^N W_i }{\sum_{i=1}^N W_i - \sum_{i=1}^N W_i^2 / \sum_{i=1}^N W_i} \sum_{i=1}^N W_i (A_i^2 - \langle A \rangle )^2 }
\f]

where \f$W_i\f$ is the sum of all the weights for the \f$i\f$th block of data.

If we wish to caclulate a normalized histogram we must calculate ensemble averages from our biased simulation using:
\f[
 \langle H(x) \rangle = \frac{\sum_{t=1}^M w_t K( x - x_t,\sigma) }{\sum_{t=1}^M w_t}
\f]
where the sums runs over the trajectory, \f$w_t\f$ is the weight of the \f$t\f$th trajectory frame, \f$x_t\f$ is the value of the cv for the \f$t\f$th
trajectory frame and \f$K\f$ is a kernel function centered on \f$x_t\f$ with bandwidth \f$\sigma\f$.  The quantity that is evaluated is the value of the
normalized histogram at point \f$x\f$.  The following ensemble average will be calculated if you use the NORMALIZATION=true option in HISTOGRAM.
If the ensemble average is calculated in this way we must calculate the associated error bars from our block averages using the second of the expressions
above.

A number of works have shown that when biased simulations are performed it is often better to calculate an unormalized estimate of the histogram using:
\f[
\langle H(x) \rangle = \frac{1}{M} \sum_{t=1}^M w_t K( x - x_t,\sigma)
\f]
instead of the expression above.  As such this is what is done by default in HISTOGRAM or if the NORMALIZATION=ndata option is used.
When the histogram is calculated in this second way the first of the two formula above can be used when calculating error bars from
block averages.

\par Examples

The following input monitors two torsional angles during a simulation
and outputs a continuos histogram as a function of them at the end of the simulation.
\plumedfile
TORSION ATOMS=1,2,3,4 LABEL=r1
TORSION ATOMS=2,3,4,5 LABEL=r2
HISTOGRAM ...
  ARG=r1,r2
  GRID_MIN=-3.14,-3.14
  GRID_MAX=3.14,3.14
  GRID_BIN=200,200
  BANDWIDTH=0.05,0.05
  LABEL=hh
... HISTOGRAM

DUMPGRID GRID=hh FILE=histo
\endplumedfile

The following input monitors two torsional angles during a simulation
and outputs a discrete histogram as a function of them at the end of the simulation.
\plumedfile
TORSION ATOMS=1,2,3,4 LABEL=r1
TORSION ATOMS=2,3,4,5 LABEL=r2
HISTOGRAM ...
  ARG=r1,r2
  USE_ALL_DATA
  KERNEL=DISCRETE
  GRID_MIN=-3.14,-3.14
  GRID_MAX=3.14,3.14
  GRID_BIN=200,200
  LABEL=hh
... HISTOGRAM

DUMPGRID GRID=hh FILE=histo
\endplumedfile

The following input monitors two torsional angles during a simulation
and outputs the histogram accumulated thus far every 100000 steps.
\plumedfile
TORSION ATOMS=1,2,3,4 LABEL=r1
TORSION ATOMS=2,3,4,5 LABEL=r2
HISTOGRAM ...
  ARG=r1,r2
  GRID_MIN=-3.14,-3.14
  GRID_MAX=3.14,3.14
  GRID_BIN=200,200
  BANDWIDTH=0.05,0.05
  LABEL=hh
... HISTOGRAM

DUMPGRID GRID=hh FILE=histo STRIDE=100000
\endplumedfile

The following input monitors two torsional angles during a simulation
and outputs a separate histogram for each 100000 steps worth of trajectory.
Notice how the CLEAR keyword is used here and how it is not used in the
previous example.

\plumedfile
TORSION ATOMS=1,2,3,4 LABEL=r1
TORSION ATOMS=2,3,4,5 LABEL=r2
HISTOGRAM ...
  ARG=r1,r2 CLEAR=100000
  GRID_MIN=-3.14,-3.14
  GRID_MAX=3.14,3.14
  GRID_BIN=200,200
  BANDWIDTH=0.05,0.05
  GRID_WFILE=histo
  LABEL=hh
... HISTOGRAM

DUMPGRID GRID=hh FILE=histo STRIDE=100000
\endplumedfile

*/
//+ENDPLUMEDOC

class Histogram : public gridtools::ActionWithGrid {
private:
  double ww;
  bool in_apply, mvectors;
  std::unique_ptr<KernelFunctions> kernel;
  std::vector<double> forcesToApply, finalForces;
  std::vector<vesselbase::ActionWithVessel*> myvessels;
  std::vector<vesselbase::StoreDataVessel*> stashes;
// this is a plain pointer since this object is now owned
  gridtools::HistogramOnGrid* myhist;
public:
  static void registerKeywords( Keywords& keys );
  explicit Histogram(const ActionOptions&ao);
  unsigned getNumberOfQuantities() const ;
  void prepareForAveraging();
  void performOperations( const bool& from_update );
  void finishAveraging();
  bool isPeriodic() { return false; }
  unsigned getNumberOfDerivatives();
  void turnOnDerivatives();
  void compute( const unsigned&, MultiValue& ) const ;
  void apply();
};

PLUMED_REGISTER_ACTION(Histogram,"HISTOGRAM")

void Histogram::registerKeywords( Keywords& keys ) {
  gridtools::ActionWithGrid::registerKeywords( keys ); keys.use("ARG"); keys.remove("NORMALIZATION");
  keys.add("compulsory","NORMALIZATION","ndata","This controls how the data is normalized it can be set equal to true, false or ndata.  See above for an explanation");
  keys.add("optional","DATA","input data from action with vessel and compute histogram");
  keys.add("optional","VECTORS","input three dimsnional vectors for computing histogram");
  keys.add("compulsory","GRID_MIN","the lower bounds for the grid");
  keys.add("compulsory","GRID_MAX","the upper bounds for the grid");
  keys.add("optional","GRID_BIN","the number of bins for the grid");
  keys.add("optional","GRID_SPACING","the approximate grid spacing (to be used as an alternative or together with GRID_BIN)");
  keys.use("UPDATE_FROM"); keys.use("UPDATE_UNTIL");
}

Histogram::Histogram(const ActionOptions&ao):
  Action(ao),
  ActionWithGrid(ao),
  ww(0.0),
  in_apply(false),
  mvectors(false)
{
  // Read in arguments
  if( getNumberOfArguments()==0 ) {
    std::string vlab; parse("VECTORS",vlab);
    if( vlab.length()>0 ) {
      ActionWithVessel* myv = plumed.getActionSet().selectWithLabel<ActionWithVessel*>( vlab );
      if( !myv ) error("action labelled " + vlab + " does not exist or is not an ActionWithVessel");
      myvessels.push_back( myv ); stashes.push_back( myv->buildDataStashes( NULL ) );
      addDependency( myv ); mvectors=true;
      if( myv->getNumberOfQuantities()!=5 ) error("can only compute histograms for three dimensional vectors");
      log.printf("  for vector quantities calculated by %s \n", vlab.c_str() );
    } else {
      std::vector<std::string> mlab; parseVector("DATA",mlab);
      if( mlab.size()>0 ) {
        for(unsigned i=0; i<mlab.size(); ++i) {
          ActionWithVessel* myv = plumed.getActionSet().selectWithLabel<ActionWithVessel*>( mlab[i] );
          if( !myv ) error("action labelled " + mlab[i] + " does not exist or is not an ActionWithVessel");
          myvessels.push_back( myv ); stashes.push_back( myv->buildDataStashes( NULL ) );
          // log.printf("  for all base quantities calculated by %s \n",myvessel->getLabel().c_str() );
          // Add the dependency
          addDependency( myv );
        }
        unsigned nvals = myvessels[0]->getFullNumberOfTasks();
        for(unsigned i=1; i<mlab.size(); ++i) {
          if( nvals!=myvessels[i]->getFullNumberOfTasks() ) error("mismatched number of quantities calculated by actions input to histogram");
        }
        log.printf("  for all base quantities calculated by %s ", myvessels[0]->getLabel().c_str() );
        for(unsigned i=1; i<mlab.size(); ++i) log.printf(", %s \n", myvessels[i]->getLabel().c_str() );
        log.printf("\n");
      } else {
        error("input data is missing use ARG/VECTORS/DATA");
      }
    }
  }

  // Read stuff for grid
  unsigned narg = getNumberOfArguments();
  if( myvessels.size()>0 ) narg=myvessels.size();
  // Input of name and labels
  std::string vstring="COMPONENTS=" + getLabel();
  if( mvectors ) {
    vstring += " COORDINATES=x,y,z PBC=F,F,F";
  } else if( myvessels.size()>0 ) {
    vstring += " COORDINATES=" + myvessels[0]->getLabel();
    for(unsigned i=1; i<myvessels.size(); ++i) vstring +="," + myvessels[i]->getLabel();
    // Input for PBC
    if( myvessels[0]->isPeriodic() ) vstring+=" PBC=T";
    else vstring+=" PBC=F";
    for(unsigned i=1; i<myvessels.size(); ++i) {
      if( myvessels[i]->isPeriodic() ) vstring+=",T";
      else vstring+=",F";
    }
  } else {
    vstring += " COORDINATES=" + getPntrToArgument(0)->getName();
    for(unsigned i=1; i<getNumberOfArguments(); ++i) vstring += "," + getPntrToArgument(i)->getName();
    // Input for PBC
    if( getPntrToArgument(0)->isPeriodic() ) vstring+=" PBC=T";
    else vstring+=" PBC=F";
    for(unsigned i=1; i<getNumberOfArguments(); ++i) {
      if( getPntrToArgument(i)->isPeriodic() ) vstring+=",T";
      else vstring+=",F";
    }
  }
  // And create the grid
  auto grid=createGrid( "histogram", vstring );
  // notice that createGrid also sets mygrid=grid.get()
  if( mygrid->getType()=="flat" ) {
    if( mvectors ) error("computing histogram for three dimensional vectors but grid is not of fibonacci type - use CONCENTRATION");
    std::vector<std::string> gmin( narg ), gmax( narg );
    parseVector("GRID_MIN",gmin); parseVector("GRID_MAX",gmax);
    std::vector<unsigned> nbin; parseVector("GRID_BIN",nbin);
    std::vector<double> gspacing; parseVector("GRID_SPACING",gspacing);
    if( nbin.size()!=narg && gspacing.size()!=narg ) {
      error("GRID_BIN or GRID_SPACING must be set");
    }
    mygrid->setBounds( gmin, gmax, nbin, gspacing );
  } else {
    std::vector<unsigned> nbin; parseVector("GRID_BIN",nbin);
    if( nbin.size()!=1 ) error("should only be one index for number of bins with spherical grid");
    if( mygrid->getType()=="fibonacci" ) mygrid->setupFibonacciGrid( nbin[0] );
  }
  myhist = dynamic_cast<gridtools::HistogramOnGrid*>( mygrid );
  plumed_assert( myhist );
  if( myvessels.size()>0 ) {
    // Create a task list
    for(unsigned i=0; i<myvessels[0]->getFullNumberOfTasks(); ++i) addTaskToList(i);
<<<<<<< HEAD
    setAveragingAction( mygrid, true );
  } else if( storeThenAverage() ) {
    setAveragingAction( mygrid, true );
=======
    setAveragingAction( std::move(grid), true );
>>>>>>> 9f910b5b
  } else {
    // Create a task list
    for(unsigned i=0; i<mygrid->getNumberOfPoints(); ++i) addTaskToList(i);
    myhist->addOneKernelEachTimeOnly();
    setAveragingAction( std::move(grid), myhist->noDiscreteKernels() );
  }
  checkRead();
}

void Histogram::turnOnDerivatives() {
  ActionWithGrid::turnOnDerivatives();
  std::vector<AtomNumber> all_atoms, tmp_atoms;
  for(unsigned i=0; i<myvessels.size(); ++i) {
    multicolvar::MultiColvarBase* mbase=dynamic_cast<multicolvar::MultiColvarBase*>( myvessels[i] );
    if( !mbase ) error("do not know how to get histogram derivatives for actions of type " + myvessels[i]->getName() );
    tmp_atoms = mbase->getAbsoluteIndexes();
    for(unsigned j=0; j<tmp_atoms.size(); ++j) all_atoms.push_back( tmp_atoms[j] );
    // Make a tempory multi value so we can avoid vector resizing
    stashes[i]->resizeTemporyMultiValues( 1 );
  }
  ActionAtomistic::requestAtoms( all_atoms );
  finalForces.resize( 3*all_atoms.size() + 9 );
  forcesToApply.resize( 3*all_atoms.size() + 9*myvessels.size() );
  // And make sure we still have the dependencies which are cleared by requestAtoms
  for(unsigned i=0; i<myvessels.size(); ++i) addDependency( myvessels[i] );
  // And resize the histogram so that we have a place to store the forces
  in_apply=true; mygrid->resize(); in_apply=false;
}

unsigned Histogram::getNumberOfDerivatives() {
  if( in_apply ) {
    unsigned nder=0;
    for(unsigned i=0; i<myvessels.size(); ++i) nder += myvessels[i]->getNumberOfDerivatives();
    return nder;
  }
  return getNumberOfArguments();
}

unsigned Histogram::getNumberOfQuantities() const {
  if( mvectors ) return myvessels[0]->getNumberOfQuantities();
  else if( myvessels.size()>0 ) return myvessels.size()+2;
  return ActionWithAveraging::getNumberOfQuantities();
}

void Histogram::prepareForAveraging() {
  if( myvessels.size()>0 ) {
    deactivateAllTasks(); double norm=0;
    for(unsigned i=0; i<stashes[0]->getNumberOfStoredValues(); ++i) {
      std::vector<double> cvals( myvessels[0]->getNumberOfQuantities() );
      stashes[0]->retrieveSequentialValue( i, false, cvals );
      unsigned itask=myvessels[0]->getActiveTask(i); double tnorm = cvals[0];
      for(unsigned j=1; j<myvessels.size(); ++j) {
        if( myvessels[j]->getActiveTask(i)!=itask ) error("mismatched task identities in histogram suggests histogram is meaningless");
        if( cvals.size()!=myvessels[j]->getNumberOfQuantities() ) cvals.resize( myvessels[j]->getNumberOfQuantities() );
        stashes[j]->retrieveSequentialValue( i, false, cvals ); tnorm *= cvals[0];
      }
      norm += tnorm; taskFlags[i]=1;
    }
    lockContributors();
    // Sort out normalization of histogram
    if( !noNormalization() ) ww = cweight / norm;
    else ww = cweight;
  } else if( !storeThenAverage() ) {
    // Now fetch the kernel and the active points
    std::vector<double> point( getNumberOfArguments() );
    for(unsigned i=0; i<point.size(); ++i) point[i]=getArgument(i);
    unsigned num_neigh; std::vector<unsigned> neighbors(1);
    kernel=myhist->getKernelAndNeighbors( point, num_neigh, neighbors );

    if( num_neigh>1 ) {
      // Activate relevant tasks
      deactivateAllTasks();
      for(unsigned i=0; i<num_neigh; ++i) taskFlags[neighbors[i]]=1;
      lockContributors();
    } else {
      // This is used when we are not doing kernel density evaluation
      mygrid->addToGridElement( neighbors[0], 0, cweight );
    }
  }
}

void Histogram::performOperations( const bool& from_update ) { if( myvessels.size()==0 ) plumed_dbg_assert( !myhist->noDiscreteKernels() ); }

void Histogram::finishAveraging() {
  if( myvessels.size()==0 ) kernel.reset();
}

void Histogram::compute( const unsigned& current, MultiValue& myvals ) const {
  if( mvectors ) {
    std::vector<double> cvals( myvessels[0]->getNumberOfQuantities() );
    stashes[0]->retrieveSequentialValue( current, true, cvals );
    for(unsigned i=2; i<myvessels[0]->getNumberOfQuantities(); ++i) myvals.setValue( i-1, cvals[i] );
    myvals.setValue( 0, cvals[0] ); myvals.setValue( myvessels[0]->getNumberOfQuantities() - 1, ww );
    if( in_apply ) {
      MultiValue& tmpval = stashes[0]->getTemporyMultiValue(0);
      if( tmpval.getNumberOfValues()!=myvessels[0]->getNumberOfQuantities() ||
          tmpval.getNumberOfDerivatives()!=myvessels[0]->getNumberOfDerivatives() )
        tmpval.resize( myvessels[0]->getNumberOfQuantities(), myvessels[0]->getNumberOfDerivatives() );
      stashes[0]->retrieveDerivatives( stashes[0]->getTrueIndex(current), true, tmpval );
      for(unsigned j=0; j<tmpval.getNumberActive(); ++j) {
        unsigned jder=tmpval.getActiveIndex(j); myvals.addDerivative( 0, jder, tmpval.getDerivative(0, jder) );
        for(unsigned i=2; i<myvessels[0]->getNumberOfQuantities(); ++i) myvals.addDerivative( i-1, jder, tmpval.getDerivative(i, jder) );
      }
      myvals.updateDynamicList();
    }
  } else if( myvessels.size()>0 ) {
    std::vector<double> cvals( myvessels[0]->getNumberOfQuantities() );
    stashes[0]->retrieveSequentialValue( current, false, cvals );
    unsigned derbase=0; double totweight=cvals[0], tnorm = cvals[0]; myvals.setValue( 1, cvals[1] );
    // Get the derivatives as well if we are in apply
    if( in_apply ) {
      // This bit gets the total weight
      double weight0 = cvals[0];  // Store the current weight
      for(unsigned j=1; j<myvessels.size(); ++j) {
        stashes[j]->retrieveSequentialValue( current, false, cvals ); totweight *= cvals[0];
      }
      // And this bit the derivatives
      MultiValue& tmpval = stashes[0]->getTemporyMultiValue(0);
      if( tmpval.getNumberOfValues()!=myvessels[0]->getNumberOfQuantities() ||
          tmpval.getNumberOfDerivatives()!=myvessels[0]->getNumberOfDerivatives() )
        tmpval.resize( myvessels[0]->getNumberOfQuantities(), myvessels[0]->getNumberOfDerivatives() );
      stashes[0]->retrieveDerivatives( stashes[0]->getTrueIndex(current), false, tmpval );
      for(unsigned j=0; j<tmpval.getNumberActive(); ++j) {
        unsigned jder=tmpval.getActiveIndex(j);
        myvals.addDerivative( 1, jder, tmpval.getDerivative(1,jder) );
        myvals.addDerivative( 0, jder, (totweight/weight0)*tmpval.getDerivative(0,jder) );
      }
      derbase = myvessels[0]->getNumberOfDerivatives();
    }
    for(unsigned i=1; i<myvessels.size(); ++i) {
      if( cvals.size()!=myvessels[i]->getNumberOfQuantities() ) cvals.resize( myvessels[i]->getNumberOfQuantities() );
      stashes[i]->retrieveSequentialValue( current, false, cvals );
      tnorm *= cvals[0]; myvals.setValue( 1+i, cvals[1] );
      // Get the derivatives as well if we are in apply
      if( in_apply ) {
        MultiValue& tmpval = stashes[0]->getTemporyMultiValue(0);
        if( tmpval.getNumberOfValues()!=myvessels[0]->getNumberOfQuantities() ||
            tmpval.getNumberOfDerivatives()!=myvessels[0]->getNumberOfDerivatives() )
          tmpval.resize( myvessels[0]->getNumberOfQuantities(), myvessels[0]->getNumberOfDerivatives() );
        stashes[i]->retrieveDerivatives( stashes[i]->getTrueIndex(current), false, tmpval );
        for(unsigned j=0; j<tmpval.getNumberActive(); ++j) {
          unsigned jder=tmpval.getActiveIndex(j);
          myvals.addDerivative( 1+i, derbase+jder, tmpval.getDerivative(1,jder) );
          myvals.addDerivative( 0, derbase+jder, (totweight/cvals[0])*tmpval.getDerivative(0,jder) );
        }
        derbase += myvessels[i]->getNumberOfDerivatives();
      }
    }
    myvals.setValue( 0, tnorm ); myvals.setValue( 1+myvessels.size(), ww );
    if( in_apply ) myvals.updateDynamicList();
  } else {
    plumed_assert( !in_apply );
    std::vector<std::unique_ptr<Value>> vv( myhist->getVectorOfValues() );
    std::vector<double> val( getNumberOfArguments() ), der( getNumberOfArguments() );
    // Retrieve the location of the grid point at which we are evaluating the kernel
    mygrid->getGridPointCoordinates( current, val );
    if( kernel ) {
      for(unsigned i=0; i<getNumberOfArguments(); ++i) vv[i]->set( val[i] );
      // Evaluate the histogram at the relevant grid point and set the values
      double vvh = kernel->evaluate( Tools::unique2raw(vv), der,true); myvals.setValue( 1, vvh );
    } else {
      plumed_merror("normalisation of vectors does not work with arguments and spherical grids");
      // Evalulate dot product
      double dot=0; for(unsigned j=0; j<getNumberOfArguments(); ++j) { dot+=val[j]*getArgument(j); der[j]=val[j]; }
      // Von misses distribution for concentration parameter
      double newval = (myhist->von_misses_norm)*exp( (myhist->von_misses_concentration)*dot ); myvals.setValue( 1, newval );
      // And final derivatives
      for(unsigned j=0; j<getNumberOfArguments(); ++j) der[j] *= (myhist->von_misses_concentration)*newval;
    }
    // Set the derivatives and delete the vector of values
    for(unsigned i=0; i<getNumberOfArguments(); ++i) { myvals.setDerivative( 1, i, der[i] ); }
  }
}

void Histogram::apply() {
  if( !myhist->wasForced() ) return ;
  in_apply=true;
  // Run the loop to calculate the forces
  runAllTasks(); finishAveraging();
  // We now need to retrieve the buffer and set the forces on the atoms
  myhist->applyForce( forcesToApply );
  // Now make the forces make sense for the virial
  unsigned fbase=0, tbase=0, vbase = getNumberOfDerivatives() - myvessels.size()*9;
  for(unsigned i=vbase; i<vbase+9; ++i) finalForces[i]=0.0;
  for(unsigned i=0; i<myvessels.size(); ++i) {
    for(unsigned j=0; j<myvessels[i]->getNumberOfDerivatives()-9; ++j) {
      finalForces[fbase + j] = forcesToApply[tbase + j];
    }
    unsigned k=0;
    for(unsigned j=myvessels[i]->getNumberOfDerivatives()-9; j<myvessels[i]->getNumberOfDerivatives(); ++j) {
      finalForces[vbase + k] += forcesToApply[tbase + j]; k++;
    }
    fbase += myvessels[i]->getNumberOfDerivatives() - 9;
    tbase += myvessels[i]->getNumberOfDerivatives();
  }
  // And set the final forces on the atoms
  setForcesOnAtoms( finalForces );
  // Reset everything for next regular loop
  in_apply=false;
}

}
}<|MERGE_RESOLUTION|>--- conflicted
+++ resolved
@@ -327,13 +327,9 @@
   if( myvessels.size()>0 ) {
     // Create a task list
     for(unsigned i=0; i<myvessels[0]->getFullNumberOfTasks(); ++i) addTaskToList(i);
-<<<<<<< HEAD
-    setAveragingAction( mygrid, true );
+    setAveragingAction( std::move(grid), true );
   } else if( storeThenAverage() ) {
-    setAveragingAction( mygrid, true );
-=======
     setAveragingAction( std::move(grid), true );
->>>>>>> 9f910b5b
   } else {
     // Create a task list
     for(unsigned i=0; i<mygrid->getNumberOfPoints(); ++i) addTaskToList(i);
