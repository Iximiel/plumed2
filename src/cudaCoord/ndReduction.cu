#include "ndReduction.h"

#include "cuda_runtime.h"
#include "device_launch_parameters.h"

#include <iomanip>
#include <iostream>
#include <vector>
#include <numeric>

//#define vdbg(...) std::cerr << std::setw(4) << __LINE__ <<":" << std::setw(20)<< #__VA_ARGS__ << " " << (__VA_ARGS__) <<'\n'
#define vdbg(...)

// * Grids map to GPUs
// * Blocks map to the MultiProcessors (MP)
// * Threads map to Stream Processors (SP)
// * Warps are groups of (32) threads that execute simultaneously


//There are a LOTS of unrolled loop down here,
//see this https://developer.download.nvidia.com/assets/cuda/files/reduction.pdf to undestand why

//https://docs.nvidia.com/cuda/cuda-c-programming-guide/index.html#dim3
//7.3.2. dim3
//This type is an integer vector type based on uint3 that is used to specify dimensions. 

namespace PLMD {
namespace CUDAHELPERS {


template <unsigned numThreads, typename T>
__device__ void warpReduce(volatile T* sdata, const unsigned int place){
  //Instructions are SIMD synchronous within a warp
  //so no need for __syncthreads(), in the last iterations
    if(numThreads >= 64){//compile time
      sdata[place] += sdata[place + 32];
    }
    if(numThreads >= 32){//compile time
      sdata[place] += sdata[place + 16];
    }
    if(numThreads >= 16){//compile time
      sdata[place] += sdata[place + 8];
    }
    if(numThreads >= 8){//compile time
      sdata[place] += sdata[place + 4];
    }
    if(numThreads >= 4){//compile time
      sdata[place] += sdata[place + 2];
    }
    if(numThreads >= 2){//compile time
      sdata[place] += sdata[place + 1];
    }
}

template <unsigned numThreads, typename T>
__device__ void reductor(volatile T* sdata,T *g_odata,const unsigned int where){
  const unsigned int tid=threadIdx.x;
  if (numThreads >= 512) {//compile time
    if (tid  < 256) {
       sdata[tid] += sdata[tid + 256]; } __syncthreads(); 
    }
  if (numThreads >= 256) {//compile time
    if (tid  < 128) {
       sdata[tid] += sdata[tid + 128]; } __syncthreads(); 
    }
  if (numThreads >= 128) {//compile time
    if (threadIdx. x < 64) { 
      sdata[tid] += sdata[tid + 64]; } __syncthreads();
    }
  if (tid < mymin(32u,numThreads/2)) {
    warpReduce<numThreads>(sdata, tid);
  }
  // write result for this block to global memory
  if (tid == 0){
    g_odata[where] = sdata[0];    
  }
}

template <unsigned numThreads, typename T>
__global__ void reductionND(const T *g_idata, T *g_odata, const unsigned int len) {
  //playing with this 
  //https://developer.download.nvidia.com/assets/cuda/files/reduction.pdf
  auto sdata = shared_memory_proxy<T>();
  const unsigned int coord = blockIdx.y;
  const unsigned int place = threadIdx.x;
  // each thread loads one element from global to shared memory
  const unsigned int diplacement = blockIdx.y*len;
  unsigned int i = (numThreads*2)*blockIdx.x + place + diplacement;
  const unsigned int gridSize = (numThreads*2)*gridDim.x;
  //the first element is in blockIdx.y*len, the last element to sum in (blockIdx.y+1)*len-1
  const unsigned int trgt=len+diplacement;

  sdata[threadIdx.x] = T(0);
  while (i+numThreads < trgt) {
    sdata[threadIdx.x] += g_idata[i] + g_idata[i+numThreads];
    i+=gridSize;
  }
  while (i < trgt) {
    sdata[threadIdx.x] += g_idata[i];
     i+=gridSize;
  }

  __syncthreads();
  // do reduction in shared memory
  reductor<numThreads>(sdata,g_odata,blockIdx.x+blockIdx.y*gridDim.x);
}

template <unsigned numThreads, typename T>
__global__ void reduction1D(T *g_idata, T *g_odata, const unsigned int len) {
  auto sdata = shared_memory_proxy<T>();
  const unsigned int place = threadIdx.x;
  // each thread sums some elements from global to shared memory
  unsigned int i = (2*numThreads)*blockIdx.x + place;
  const unsigned int gridSize = (2*numThreads)*gridDim.x;
  sdata[place] = T(0);
  //I think this may slow down the loop, but this does not force the user to have
  //an input that is multiple of the threads, padded with zeros
  while (i+numThreads < len) {
    sdata[place] += g_idata[i] + g_idata[i+numThreads];
    i+=gridSize;
  }
  while (i < len) {
    sdata[place] += g_idata[i];
    i+=gridSize;
  }
    
  __syncthreads();
  // do reduction in shared memory
  reductor<numThreads>(sdata,g_odata,blockIdx.x);
}

template <unsigned numThreads, typename T>
__global__ void reductionVirial(T *g_idata, T *g_odata, const unsigned int len) {
  //we saved the dd in an array x0 x1 x2..,xn-1,y0 y1 y2..,yn-1,z0 z1 z2..,zn-1
  //virialOut[ii*3+jj]-=d[ii]*d[jj]*dfunc;
  auto sdata = shared_memory_proxy<T>();
  const unsigned int ii = blockIdx.y;
  const unsigned int jj = blockIdx.z;
  const unsigned int vcoord = ii*3+jj;
  const unsigned int place = threadIdx.x;
  // each thread loads one element from global to shared mem
    
  // each thread loads one element from global to shared memory
  const unsigned int diplacementI = ii*len;
  const unsigned int diplacementJ = jj*len;
  unsigned int i = (numThreads*2)*blockIdx.x + place + diplacementI;
  unsigned int j = (numThreads*2)*blockIdx.x + place + diplacementJ;
  unsigned int dfunc = (numThreads*2)*blockIdx.x + place + 3*len;
  const unsigned int gridSize = (numThreads*2)*gridDim.x;
  //the first element is in blockIdx.y*len, the last element to sum in (blockIdx.y+1)*len-1
  const unsigned int trgt=diplacementI + len;


  sdata[place] = T(0);
  //I think this may slow down the loop, but this does not force the user to have
  //an input that is multiple of the threads, padded with zeros
  while (i+numThreads < trgt) {
    sdata[place] -= g_idata[i]*g_idata[j]*g_idata[dfunc]
     + g_idata[i+numThreads]*g_idata[j+numThreads]*g_idata[dfunc+numThreads];
    i+=gridSize;
    j+=gridSize;
    dfunc+=gridSize;
  }
  while (i < trgt) {
    sdata[place] -= g_idata[i]*g_idata[j]*g_idata[dfunc];
    i+=gridSize;
    j+=gridSize;
    dfunc+=gridSize;
  }
    
  __syncthreads();
  // do reduction in shared memory
  reductor<numThreads>(sdata,g_odata,blockIdx.x
  +
  vcoord * gridDim.x
  );
}

template <unsigned numThreads, typename T>
__global__ void reductionDerivatives(T *g_idata, T *g_odata,unsigned* nnlist, const unsigned int len) {
  //we saved the dd in an array x0 x1 x2..,xn-1,y0 y1 y2..,yn-1,z0 z1 z2..,zn-1
  //virialOut[ii*3+jj]-=d[ii]*d[jj]*dfunc;
  //printf("CUDA:****\n");
  auto sdata = shared_memory_proxy<T>();
  //const unsigned int xyz = blockIdx.z;
  const unsigned int place = threadIdx.x;
  const unsigned int atomId = blockIdx.y;
  // each thread loads one element from global to shared mem
  unsigned int nn = (2*numThreads) * blockIdx.x + place;
  unsigned int i = /*nn +*/ blockIdx.z * len;
  unsigned int dfunc = /*nn +*/ 3 * len;
  const unsigned int gridSize = (2*numThreads) * gridDim.x;

  sdata[place] = T(0);
//#define TERNARY_CUDA
#ifdef TERNARY_CUDA
  while (nn + numThreads < len) {
    sdata[place] += (((atomId == nnlist[nn*2+1]) ? 
      g_idata[nn+i]
      :
      ((atomId == nnlist[nn*2]) ? 
        - g_idata[nn+i]
        :
        T(0))))*g_idata[nn+dfunc]
    
    + ((atomId == nnlist[(nn+numThreads)*2+1]) ? 
      g_idata[nn+i+numThreads]
      :
        ((atomId == nnlist[(nn+numThreads)*2]) ?
          -g_idata[nn+i+numThreads]
          :
         T(0))) * g_idata[nn+dfunc+numThreads];
    nn+=gridSize;
  }
  while (nn < len) {
    sdata[place] += (((atomId == nnlist[nn*2+1]) ? g_idata[nn+i]:0 )
    - ((atomId == nnlist[nn*2]) ? g_idata[nn+i]:0))*g_idata[nn+dfunc];     
    nn+=gridSize;
  }
  
#else
  //I think this may slow down the loop, but this does not force the user to have
  //an input that is multiple of the threads, padded with zeros
  while (nn + numThreads < len) {
    
<<<<<<< HEAD
    //if(atomId == nnlist[nn*2]){
=======
    if(atomId == nnlist[nn*2]){
>>>>>>> 276c9b92
      sdata[place] -= g_idata[nn+i]*g_idata[nn+dfunc];
    //} else if(atomId==nnlist[nn*2+1]){
      sdata[place] += g_idata[nn+i]*g_idata[nn+dfunc];
    //}
    
    //if(atomId == nnlist[(nn+numThreads)*2]){
      sdata[place] -= g_idata[nn+i+numThreads]*g_idata[nn+dfunc+numThreads];
    //} else if (atomId == nnlist[(nn+numThreads)*2+1]){
      sdata[place]  += g_idata[nn+i+numThreads]*g_idata[nn+dfunc+numThreads];
    //}
    //   g_idata[i]*g_idata[dfunc]
    // + g_idata[i+numThreads]*g_idata[dfunc+numThreads];
    //i+=gridSize;
    
    nn+=gridSize;
    //dfunc+=gridSize;
  }
  while (nn < len) {
    if(atomId == nnlist[nn*2]){
      sdata[place] -= g_idata[nn+i]*g_idata[nn+dfunc];
    } else if(atomId==nnlist[nn*2+1]){
      sdata[place] += g_idata[nn+i]*g_idata[nn+dfunc];
    }
     
    //i+=gridSize;
    nn+=gridSize;
    //dfunc+=gridSize;
  }
#endif //TERNARY_CUDA
    
  __syncthreads();
  // do reduction in shared memory
  reductor<numThreads>(sdata,g_odata,
    blockIdx.x //position
    + 3 * gridDim.x * blockIdx.y // dispacement by atom number 
    + gridDim.x * blockIdx.z //coordinate (x,y,z) displacement
  );
  //   if(atomId==(gridDim.y-1)
  // //  &&
  // //    blockIdx.x==0
  //  && 
  //  threadIdx.x==0
  // ) {
  //     printf("CUDA:****  %i %s at=%i: %f\n",blockIdx.x,
  //       ((blockIdx.z==0)?"x":((blockIdx.z==1)?"y":"z")),atomId,sdata[0]);
  //     //printf("CUDA:****  x:%i y:%i z:%i\n",gridDim.x,gridDim.y,gridDim.z);
  //  }
}

//after c++14 the template activation will be shorter to write:
//template<typename T, std::enable_if_t<std::is_integral_v<T>, bool> = true>

///finds the nearest upper multiple of the given reference (wit non increments)
template<typename T, 
typename std::enable_if<std::is_integral<T>::value, bool>::type = true>
  inline T nearestUpperMultipleTo(T number, T reference){
    return ((number-1)|(reference-1))+1;
}

///We'll find the ideal number of blocks using the Brent's theorem
size_t getIdealGroups(size_t numberOfElements, size_t runningThreads){
    //nearest upper multiple to the numberof threads
    const size_t nnToGPU=nearestUpperMultipleTo(numberOfElements,runningThreads);
    ///Brent’s theorem says each thread should sum O(log n) elements
    //const size_t elementsPerThread=log(nnToGPU);
    const size_t expectedTotalThreads = ceil(nnToGPU/log(nnToGPU));
    //hence the blocks should have this size:
    const unsigned ngroups = nearestUpperMultipleTo(expectedTotalThreads,runningThreads)/runningThreads;
    return  ngroups;
}


size_t decideThreadsPerBlock(unsigned N, unsigned maxNumThreads=512){
  //this seeks the minimum number of threads to use a sigle block (and end the recursion)
  size_t dim=32;
  for (dim=32;dim<512;dim<<=1){
    if (maxNumThreads < dim) {
      dim >>=1;
      break;
    }
    if( N < dim){
      break;
    }
  }
  return dim;
}

template <typename T>
void callReduction1D (T *g_idata, T *g_odata, const unsigned int len, const unsigned blocks, const unsigned nthreads){
  switch (nthreads) {
  case 512:
    reduction1D<512,T><<<blocks,512,512*sizeof(T)>>>(g_idata,g_odata, len);
    break;
  case 256:
    reduction1D<256,T><<<blocks,256,256*sizeof(T)>>>(g_idata,g_odata, len);
    break;
  case 128:
    reduction1D<128,T><<<blocks,128,128*sizeof(T)>>>(g_idata,g_odata, len);
    break;
  case 64:
    reduction1D<64, T><<<blocks,64,64*sizeof(T)>>>(g_idata,g_odata, len);
    break;
  case 32:
    reduction1D<32, T><<<blocks,32,32*sizeof(T)>>>(g_idata,g_odata, len);
    break;
  default:
    plumed_merror("Reduction can be called only with 512, 256, 128, 64 or 32 threads.");
  }
}

template <typename T>
void callReductionND (T *g_idata, T *g_odata, const unsigned int len, const dim3 blocks, const unsigned nthreads){
    switch (nthreads) {
  case 512:
    reductionND<512,T><<<blocks,512,512*sizeof(T)>>>(g_idata,g_odata, len);
    break;
  case 256:
    reductionND<256,T><<<blocks,256,256*sizeof(T)>>>(g_idata,g_odata, len);
    break;
  case 128:
    reductionND<128,T><<<blocks,128,128*sizeof(T)>>>(g_idata,g_odata, len);
    break;
  case 64:
    reductionND<64, T><<<blocks,64,64*sizeof(T)>>>(g_idata,g_odata, len);
    break;
  case 32:
    reductionND<32, T><<<blocks,32,32*sizeof(T)>>>(g_idata,g_odata, len);
    break;
  default:
    plumed_merror("Reduction can be called only with 512, 256, 128, 64 or 32 threads.");
  }
}

double reduceScalar(double* cudaScalarAddress, unsigned N, unsigned maxNumThreads){
//we'll proceed to call recursively callreduction1D until N==1:
  double *reduceOut = cudaScalarAddress;
  double *reduceIn;
  while(N>1){
    size_t runningThreads = decideThreadsPerBlock(N,maxNumThreads);
    reduceIn = reduceOut;
    reduceOut = nullptr;
    auto ngroups=getIdealGroups(N, runningThreads);
    cudaFree(reduceOut);
    cudaMalloc(&reduceOut,ngroups  * sizeof(double));
    callReduction1D (reduceIn, reduceOut, N, ngroups, runningThreads);
    if (reduceIn != cudaScalarAddress){
      cudaFree(reduceIn);
    }
    N=ngroups;
  }
  double toret;
  cudaMemcpy(&toret, reduceOut, sizeof(double), cudaMemcpyDeviceToHost);
  cudaFree(reduceOut);
  return toret;
}

double reduceScalar(memoryHolder<double>& cudaScalarAddress,
 memoryHolder<double>& memoryHelper,
  unsigned N, unsigned maxNumThreads){
//we'll proceed to call recursively callreduction1D until N==1:
  memoryHolder<double>* reduceIn= &memoryHelper;
  memoryHolder<double>* reduceOut =&cudaScalarAddress;
  while(N>1){
    size_t runningThreads = decideThreadsPerBlock(N,maxNumThreads);
    std::swap(reduceIn,reduceOut);
    auto ngroups=getIdealGroups(N, runningThreads);
    reduceOut->resize(ngroups);
    callReduction1D (reduceIn->getPointer(), reduceOut->getPointer(), N, ngroups, runningThreads);
    N=ngroups;
  }
  double toret;
  reduceOut->copyFromCuda(&toret);
  return toret;
}

std::vector<Vector> reduceNVectors(double* cudaNVectorAddress, unsigned N, unsigned nat, unsigned maxNumThreads){
  double *reduceOut = cudaNVectorAddress;
  double *reduceIn;
  auto dim = nat*3;
  vdbg("InNVectors");
  while(N>1){
    size_t runningThreads = decideThreadsPerBlock(N,maxNumThreads);
    reduceIn = reduceOut;
    reduceOut = nullptr;
    vdbg(N);
    vdbg(cudaNVectorAddress);
    vdbg(reduceIn);
    vdbg(reduceOut);
    vdbg(runningThreads);
    dim3 ngroups(getIdealGroups(N, runningThreads),dim);
    vdbg(ngroups.x);
    vdbg(ngroups.y);
    cudaFree(reduceOut);
    cudaMalloc(&reduceOut,ngroups.y* ngroups.x  * sizeof(double));
    vdbg(reduceOut);

    callReductionND (reduceIn, reduceOut, N, ngroups, runningThreads);

    if (reduceIn != cudaNVectorAddress){
      vdbg("Free reduceIn");
      cudaFree(reduceIn);
    }
    N=ngroups.x;
  }
  std::vector<Vector> toret(nat);
  cudaMemcpy(&toret[0][0], reduceOut, 3*nat*sizeof(double), cudaMemcpyDeviceToHost);
  cudaFree(reduceOut);
  vdbg(toret[0]);
  return toret;
}

//THIS DOES NOT KEEP THE DATA SAFE
std::vector<Vector> reduceNVectors(memoryHolder<double>& cudaNVectorAddress,
 memoryHolder<double>& memoryHelper, 
unsigned N, unsigned nat, unsigned maxNumThreads){
  memoryHolder<double>* reduceIn= &memoryHelper;
  memoryHolder<double>* reduceOut =&cudaNVectorAddress;
  
  auto dim = nat*3;
  vdbg("InNVectors");
  while(N>1){
    size_t runningThreads = decideThreadsPerBlock(N,maxNumThreads);
    std::swap(reduceIn,reduceOut);
    dim3 ngroups(getIdealGroups(N, runningThreads),dim);
    reduceOut->resize(ngroups.y* ngroups.x);
    

    callReductionND (reduceIn->getPointer(), reduceOut->getPointer(), N, ngroups, runningThreads);

    N=ngroups.x;
  }
  std::vector<Vector> toret(nat);
  reduceOut->copyFromCuda(&toret[0][0]);
  //cudaMemcpy(&toret[0][0], reduceOut, 3*nat*sizeof(double), cudaMemcpyDeviceToHost);
  
  vdbg(toret[0]);
  return toret;
}

Vector reduceVector(double* cudaVectorAddress, unsigned N, unsigned maxNumThreads){
///@TODO:This is not tested as now
//we'll proceed to call recursively callreduction1D until N==1:
  double *reduceOut = cudaVectorAddress;
  double *reduceIn;
  while(N>1){
    size_t runningThreads = decideThreadsPerBlock(N,maxNumThreads);
    reduceIn = reduceOut;
    reduceOut = nullptr;
    dim3 ngroups(getIdealGroups(N, runningThreads),3);
    cudaFree(reduceOut);
    cudaMalloc(&reduceOut,ngroups.y* ngroups.x  * sizeof(double));
    
    callReductionND (reduceIn, reduceOut, N, ngroups, runningThreads);
        
    if (reduceIn != cudaVectorAddress){
      cudaFree(reduceIn);
    }
    N=ngroups.x;
  }
  Vector toret;
  cudaMemcpy(&toret[0], reduceOut, 3*sizeof(double), cudaMemcpyDeviceToHost);
  cudaFree(reduceOut);
  return toret;
}

Tensor reduceTensor(memoryHolder<double>&  cudaTensorAddress, 
memoryHolder<double>& memoryHelper, unsigned N, unsigned maxNumThreads){
//we'll proceed to call recursively callreduction1D until N==1:
  memoryHolder<double>* reduceIn= &memoryHelper;
  memoryHolder<double>* reduceOut =&cudaTensorAddress;
  while(N>1){
    size_t runningThreads = decideThreadsPerBlock(N,maxNumThreads);
    std::swap(reduceIn,reduceOut);
    dim3 ngroups(getIdealGroups(N, runningThreads),9);
    reduceOut->resize(ngroups.y* ngroups.x);
  
    callReductionND (reduceIn->getPointer(), reduceOut->getPointer(),
    N, ngroups, runningThreads);
        
    N=ngroups.x;
  }
  Tensor toret;
  reduceOut->copyFromCuda(&toret[0][0]);
  return toret;
}

DVS::DVS(unsigned nat): deriv(nat){}

template <typename T>
void callReduction1D (T *g_idata, T *g_odata, const unsigned int len,
 const unsigned blocks, const unsigned nthreads,cudaStream_t stream=0){
  switch (nthreads) {
  case 512:
    reduction1D<512,T><<<blocks,512,512*sizeof(T),stream>>>(g_idata,g_odata, len);
    break;
  case 256:
    reduction1D<256,T><<<blocks,256,256*sizeof(T),stream>>>(g_idata,g_odata, len);
    break;
  case 128:
    reduction1D<128,T><<<blocks,128,128*sizeof(T),stream>>>(g_idata,g_odata, len);
    break;
  case 64:
    reduction1D<64, T><<<blocks,64,64*sizeof(T),stream>>>(g_idata,g_odata, len);
    break;
  case 32:
    reduction1D<32, T><<<blocks,32,32*sizeof(T),stream>>>(g_idata,g_odata, len);
    break;
  default:
    plumed_merror("Reduction can be called only with 512, 256, 128, 64 or 32 threads.");
  }
}

template <typename T>
void callReductionND (T *g_idata, T *g_odata, const unsigned int len,
 const dim3 blocks, const unsigned nthreads,cudaStream_t stream=0){
    switch (nthreads) {
  case 512:
    reductionND<512,T><<<blocks,512,512*sizeof(T),stream>>>(g_idata,g_odata, len);
    break;
  case 256:
    reductionND<256,T><<<blocks,256,256*sizeof(T),stream>>>(g_idata,g_odata, len);
    break;
  case 128:
    reductionND<128,T><<<blocks,128,128*sizeof(T),stream>>>(g_idata,g_odata, len);
    break;
  case 64:
    reductionND<64, T><<<blocks,64,64*sizeof(T),stream>>>(g_idata,g_odata, len);
    break;
  case 32:
    reductionND<32, T><<<blocks,32,32*sizeof(T),stream>>>(g_idata,g_odata, len);
    break;
  default:
    plumed_merror("Reduction can be called only with 512, 256, 128, 64 or 32 threads.");
  }
}

template <typename T>
void callReductionVirial (T *g_idata, T *g_odata, const unsigned int len,
 const dim3 blocks, const unsigned nthreads,cudaStream_t stream=0){
  switch (nthreads) {
  case 512:
    reductionVirial<512,T><<<blocks,512,512*sizeof(T),stream>>>(g_idata,g_odata, len);
    break;
  case 256:
    reductionVirial<256,T><<<blocks,256,256*sizeof(T),stream>>>(g_idata,g_odata, len);
    break;
  case 128:
    reductionVirial<128,T><<<blocks,128,128*sizeof(T),stream>>>(g_idata,g_odata, len);
    break;
  case 64:
    reductionVirial<64, T><<<blocks,64,64*sizeof(T),stream>>>(g_idata,g_odata, len);
    break;
  case 32:
    reductionVirial<32, T><<<blocks,32,32*sizeof(T),stream>>>(g_idata,g_odata, len);
    break;
  default:
    plumed_merror("Reduction can be called only with 512, 256, 128, 64 or 32 threads.");
  }
}

template <typename T>
void callReductionDerivatives (T *g_idata, T *g_odata, unsigned* nnList, const unsigned int len,
 const dim3 blocks, const unsigned nthreads,cudaStream_t stream=0){
  switch (nthreads) {
  case 512:
    reductionDerivatives<512,T><<<blocks,512,512*sizeof(T),stream>>>(g_idata,g_odata,nnList, len);
    break;
  case 256:
    reductionDerivatives<256,T><<<blocks,256,256*sizeof(T),stream>>>(g_idata,g_odata,nnList, len);
    break;
  case 128:
    reductionDerivatives<128,T><<<blocks,128,128*sizeof(T),stream>>>(g_idata,g_odata,nnList, len);
    break;
  case 64:
    reductionDerivatives<64, T><<<blocks,64,64*sizeof(T),stream>>>(g_idata,g_odata, nnList,len);
    break;
  case 32:
    reductionDerivatives<32, T><<<blocks,32,32*sizeof(T),stream>>>(g_idata,g_odata, nnList,len);
    break;
  default:
    plumed_merror("Reduction can be called only with 512, 256, 128, 64 or 32 threads.");
  }
}

//#define vdbg(...) std::cerr << std::setw(4) << __LINE__ <<":" << std::setw(20)<< #__VA_ARGS__ << " " << (__VA_ARGS__) <<'\n'
//if this is working I might use something similar to the sharedptr/weakptr
DVS reduceDVS(memoryHolder<double>& derivativeIn,
memoryHolder<double>& virialIn,
 memoryHolder<double>& scalarIn,
 memoryHolder<unsigned>& pairListIn,
 memoryHolder<double>& memoryHelperD,
 memoryHolder<double>& memoryHelperV,
 memoryHolder<double>& memoryHelperS,
 cudaStream_t streamDerivatives,
 cudaStream_t streamVirial,
 cudaStream_t streamScalar,
 unsigned N, unsigned nat,
 unsigned maxNumThreads
){
  //the memory is assigned swapped because it will be swapped at each loop iteration
  memoryHolder<double>* reduceScalarIn= &memoryHelperS;
  memoryHolder<double>* reduceSOut =&scalarIn;

  memoryHolder<double>* reduceVirialIn= &memoryHelperV;
  memoryHolder<double>* reduceVirialOut =&virialIn;

  memoryHolder<double>* reduceDerIn= &memoryHelperD;
  memoryHolder<double>* reduceDerOut =&derivativeIn;
  
  auto dim = nat*3;
  vdbg("InNVectors");
  
  bool first=true;
  DVS toret(nat);
  while(N>1){
    size_t runningThreads = decideThreadsPerBlock(N,maxNumThreads);
    std::swap(reduceDerIn,reduceDerOut);
    std::swap(reduceVirialIn,reduceVirialOut);
    std::swap(reduceScalarIn,reduceSOut);
    unsigned ngroupsS=getIdealGroups(N, runningThreads);
    
    reduceDerOut->resize(dim* ngroupsS);
    reduceVirialOut->resize(9* ngroupsS);
    reduceSOut->resize(ngroupsS);
    //the calculation is divided in three blocks, because using the streams the
    //memory copy should be async and so the next caclulatio should be be in 
    //concurrency with the  data transfer
    
    if (first){
      dim3 ngroupsDerivatives(ngroupsS,nat,3);
      callReductionDerivatives (reduceDerIn->getPointer(),
        reduceDerOut->getPointer(),
        pairListIn.getPointer(),
        N, ngroupsDerivatives, runningThreads,streamDerivatives);
    }else{
      dim3 ngroupsDerivatives(ngroupsS,dim);
      callReductionND (reduceDerIn->getPointer(), reduceDerOut->getPointer(),
        N, ngroupsDerivatives, runningThreads, streamDerivatives);
    }
    if (ngroupsS==1){
       reduceDerOut->copyFromCuda(&toret.deriv[0][0],streamDerivatives);
    }

    if (first){
      dim3 ngroupsVirial(ngroupsS,3,3);
      callReductionVirial (reduceDerIn->getPointer(),
        reduceVirialOut->getPointer(),
        N, ngroupsVirial, runningThreads,streamVirial);
    }else{
      dim3 ngroupsVirial(ngroupsS,9);
      callReductionND (reduceVirialIn->getPointer(), reduceVirialOut->getPointer(),
        N, ngroupsVirial, runningThreads, streamVirial);
    }
    if (ngroupsS==1){
      reduceVirialOut->copyFromCuda(&toret.virial[0][0],streamVirial);
    }
    callReduction1D (reduceScalarIn->getPointer(), reduceSOut->getPointer(),
      N, ngroupsS, runningThreads,streamScalar);
    if (ngroupsS==1){
      reduceSOut->copyFromCuda(&toret.scalar,streamScalar);
    }
    first=false;
    vdbg(N);
    N=ngroupsS;
    vdbg(N);
  }
  return toret;
}


} //namespace CUDAHELPERS
} //namespace PLMD
<|MERGE_RESOLUTION|>--- conflicted
+++ resolved
@@ -223,21 +223,17 @@
   //an input that is multiple of the threads, padded with zeros
   while (nn + numThreads < len) {
     
-<<<<<<< HEAD
-    //if(atomId == nnlist[nn*2]){
-=======
     if(atomId == nnlist[nn*2]){
->>>>>>> 276c9b92
       sdata[place] -= g_idata[nn+i]*g_idata[nn+dfunc];
-    //} else if(atomId==nnlist[nn*2+1]){
+    } else if(atomId==nnlist[nn*2+1]){
       sdata[place] += g_idata[nn+i]*g_idata[nn+dfunc];
-    //}
-    
-    //if(atomId == nnlist[(nn+numThreads)*2]){
+    }
+    
+    if(atomId == nnlist[(nn+numThreads)*2]){
       sdata[place] -= g_idata[nn+i+numThreads]*g_idata[nn+dfunc+numThreads];
-    //} else if (atomId == nnlist[(nn+numThreads)*2+1]){
+    } else if (atomId == nnlist[(nn+numThreads)*2+1]){
       sdata[place]  += g_idata[nn+i+numThreads]*g_idata[nn+dfunc+numThreads];
-    //}
+    }
     //   g_idata[i]*g_idata[dfunc]
     // + g_idata[i+numThreads]*g_idata[dfunc+numThreads];
     //i+=gridSize;
