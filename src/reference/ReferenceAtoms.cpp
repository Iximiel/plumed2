/* +++++++++++++++++++++++++++++++++++++++++++++++++++++++++++++++++++++++++
   Copyright (c) 2013-2018 The plumed team
   (see the PEOPLE file at the root of the distribution for a list of names)

   See http://www.plumed.org for more information.

   This file is part of plumed, version 2.

   plumed is free software: you can redistribute it and/or modify
   it under the terms of the GNU Lesser General Public License as published by
   the Free Software Foundation, either version 3 of the License, or
   (at your option) any later version.

   plumed is distributed in the hope that it will be useful,
   but WITHOUT ANY WARRANTY; without even the implied warranty of
   MERCHANTABILITY or FITNESS FOR A PARTICULAR PURPOSE.  See the
   GNU Lesser General Public License for more details.

   You should have received a copy of the GNU Lesser General Public License
   along with plumed.  If not, see <http://www.gnu.org/licenses/>.
+++++++++++++++++++++++++++++++++++++++++++++++++++++++++++++++++++++++++ */
#include "ReferenceAtoms.h"
#include "core/SetupMolInfo.h"
#include "tools/OFile.h"
#include "tools/PDB.h"

namespace PLMD {

ReferenceAtoms::ReferenceAtoms( const ReferenceConfigurationOptions& ro ):
  ReferenceConfiguration(ro),
  checks_were_disabled(false)
{
}

void ReferenceAtoms::readAtomsFromPDB( const PDB& pdb, const bool allowblocks  ) {
  if( !allowblocks && pdb.getNumberOfAtomBlocks()!=1 ) error("found multi-atom-block pdb format but expecting only one block of atoms");

  indices.resize(0); reference_atoms.resize(0); align.resize(0); displace.resize(0); atom_der_index.resize(0);
  for(unsigned i=0; i<pdb.size(); ++i) {
    indices.push_back( pdb.getAtomNumbers()[i] ); reference_atoms.push_back( pdb.getPositions()[i] );
    align.push_back( pdb.getOccupancy()[i] ); displace.push_back( pdb.getBeta()[i] ); atom_der_index.push_back(i);
  }
<<<<<<< HEAD
=======
  atom_der_index.resize( reference_atoms.size() );
}

void ReferenceAtoms::setAtomNumbers( const std::vector<AtomNumber>& numbers ) {
  reference_atoms.resize( numbers.size() ); align.resize( numbers.size() );
  displace.resize( numbers.size() ); atom_der_index.resize( numbers.size() );
  indices.resize( numbers.size() );
  for(unsigned i=0; i<numbers.size(); ++i) {
    indices[i]=numbers[i]; atom_der_index[i]=i;
  }
}

void ReferenceAtoms::printAtoms( OFile& ofile, const double& lunits ) const {
  plumed_assert( indices.size()==reference_atoms.size() && align.size()==reference_atoms.size() && displace.size()==reference_atoms.size() );
  for(unsigned i=0; i<reference_atoms.size(); ++i) {
    ofile.printf("ATOM  %5d  X   RES  %4u    %8.3f%8.3f%8.3f%6.2f%6.2f\n",
                 indices[i].serial(), i,
                 lunits*reference_atoms[i][0], lunits*reference_atoms[i][1], lunits*reference_atoms[i][2],
                 align[i], displace[i] );
  }
}

bool ReferenceAtoms::parseAtomList( const std::string& key, std::vector<unsigned>& numbers ) {
  plumed_assert( numbers.size()==0 );

  std::vector<std::string> strings;
  if( !parseVector(key,strings,true) ) return false;
  Tools::interpretRanges(strings);

  numbers.resize( strings.size() );
  for(unsigned i=0; i<strings.size(); ++i) {
    AtomNumber atom;
    if( !Tools::convert(strings[i],atom ) ) error("could not convert " + strings[i] + " into atom number");

    bool found=false;
    for(unsigned j=0; j<indices.size(); ++j) {
      if( atom==indices[j] ) { found=true; numbers[i]=j; break; }
    }
    if(!found) error("atom labelled " + strings[i] + " is not present in pdb input file");
  }
  return true;
>>>>>>> 3c6e19d1
}

void ReferenceAtoms::getAtomRequests( std::vector<AtomNumber>& numbers, bool disable_checks ) {
  singleDomainRequests(numbers,disable_checks);
}

void ReferenceAtoms::singleDomainRequests( std::vector<AtomNumber>& numbers, bool disable_checks ) {
  checks_were_disabled=disable_checks;
  atom_der_index.resize( indices.size() );

  if( numbers.size()==0 ) {
    for(unsigned i=0; i<indices.size(); ++i) {
      numbers.push_back( indices[i] );
      atom_der_index[i]=i;
    }
  } else {
    if(!disable_checks) {
      if( numbers.size()!=indices.size() ) error("mismatched numbers of atoms in pdb frames");
    }

    for(unsigned i=0; i<indices.size(); ++i) {
      bool found=false;
      if(!disable_checks) {
        if( indices[i]!=numbers[i] ) error("found mismatched reference atoms in pdb frames");
        atom_der_index[i]=i;
      } else {
        for(unsigned j=0; j<numbers.size(); ++j) {
          if( indices[i]==numbers[j] ) { found=true; atom_der_index[i]=j; break; }
        }
        if( !found ) {
          atom_der_index[i]=numbers.size(); numbers.push_back( indices[i] );
        }
      }
    }
  }
}

void ReferenceAtoms::displaceReferenceAtoms( const double& weight, const std::vector<Vector>& dir ) {
  plumed_dbg_assert( dir.size()==reference_atoms.size() );
  for(unsigned i=0; i<dir.size(); ++i) reference_atoms[i] += weight*dir.size()*dir[i];
}

}<|MERGE_RESOLUTION|>--- conflicted
+++ resolved
@@ -40,51 +40,47 @@
     indices.push_back( pdb.getAtomNumbers()[i] ); reference_atoms.push_back( pdb.getPositions()[i] );
     align.push_back( pdb.getOccupancy()[i] ); displace.push_back( pdb.getBeta()[i] ); atom_der_index.push_back(i);
   }
-<<<<<<< HEAD
-=======
-  atom_der_index.resize( reference_atoms.size() );
 }
 
-void ReferenceAtoms::setAtomNumbers( const std::vector<AtomNumber>& numbers ) {
-  reference_atoms.resize( numbers.size() ); align.resize( numbers.size() );
-  displace.resize( numbers.size() ); atom_der_index.resize( numbers.size() );
-  indices.resize( numbers.size() );
-  for(unsigned i=0; i<numbers.size(); ++i) {
-    indices[i]=numbers[i]; atom_der_index[i]=i;
-  }
-}
+// void ReferenceAtoms::setAtomNumbers( const std::vector<AtomNumber>& numbers ) {
+//   reference_atoms.resize( numbers.size() ); align.resize( numbers.size() );
+//   displace.resize( numbers.size() ); atom_der_index.resize( numbers.size() );
+//   indices.resize( numbers.size() );
+//   for(unsigned i=0; i<numbers.size(); ++i) {
+//     indices[i]=numbers[i]; atom_der_index[i]=i;
+//   }
+// }
 
-void ReferenceAtoms::printAtoms( OFile& ofile, const double& lunits ) const {
-  plumed_assert( indices.size()==reference_atoms.size() && align.size()==reference_atoms.size() && displace.size()==reference_atoms.size() );
-  for(unsigned i=0; i<reference_atoms.size(); ++i) {
-    ofile.printf("ATOM  %5d  X   RES  %4u    %8.3f%8.3f%8.3f%6.2f%6.2f\n",
-                 indices[i].serial(), i,
-                 lunits*reference_atoms[i][0], lunits*reference_atoms[i][1], lunits*reference_atoms[i][2],
-                 align[i], displace[i] );
-  }
-}
+// void ReferenceAtoms::printAtoms( OFile& ofile, const double& lunits ) const {
+//   plumed_assert( indices.size()==reference_atoms.size() && align.size()==reference_atoms.size() && displace.size()==reference_atoms.size() );
+//   for(unsigned i=0; i<reference_atoms.size(); ++i) {
+//     ofile.printf("ATOM  %5d  X   RES  %4u    %8.3f%8.3f%8.3f%6.2f%6.2f\n",
+//                  indices[i].serial(), i,
+//                  lunits*reference_atoms[i][0], lunits*reference_atoms[i][1], lunits*reference_atoms[i][2],
+//                  align[i], displace[i] );
+//   }
+// }
 
-bool ReferenceAtoms::parseAtomList( const std::string& key, std::vector<unsigned>& numbers ) {
-  plumed_assert( numbers.size()==0 );
-
-  std::vector<std::string> strings;
-  if( !parseVector(key,strings,true) ) return false;
-  Tools::interpretRanges(strings);
-
-  numbers.resize( strings.size() );
-  for(unsigned i=0; i<strings.size(); ++i) {
-    AtomNumber atom;
-    if( !Tools::convert(strings[i],atom ) ) error("could not convert " + strings[i] + " into atom number");
-
-    bool found=false;
-    for(unsigned j=0; j<indices.size(); ++j) {
-      if( atom==indices[j] ) { found=true; numbers[i]=j; break; }
-    }
-    if(!found) error("atom labelled " + strings[i] + " is not present in pdb input file");
-  }
-  return true;
->>>>>>> 3c6e19d1
-}
+// bool ReferenceAtoms::parseAtomList( const std::string& key, std::vector<unsigned>& numbers ) {
+//   plumed_assert( numbers.size()==0 );
+// 
+//   std::vector<std::string> strings;
+//   if( !parseVector(key,strings,true) ) return false;
+//   Tools::interpretRanges(strings);
+// 
+//   numbers.resize( strings.size() );
+//   for(unsigned i=0; i<strings.size(); ++i) {
+//     AtomNumber atom;
+//     if( !Tools::convert(strings[i],atom ) ) error("could not convert " + strings[i] + " into atom number");
+// 
+//     bool found=false;
+//     for(unsigned j=0; j<indices.size(); ++j) {
+//       if( atom==indices[j] ) { found=true; numbers[i]=j; break; }
+//     }
+//     if(!found) error("atom labelled " + strings[i] + " is not present in pdb input file");
+//   }
+//   return true;
+// }
 
 void ReferenceAtoms::getAtomRequests( std::vector<AtomNumber>& numbers, bool disable_checks ) {
   singleDomainRequests(numbers,disable_checks);
